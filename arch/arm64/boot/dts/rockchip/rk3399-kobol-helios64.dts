--- conflicted
+++ resolved
@@ -24,16 +24,6 @@
 		spi1 = &spi1;
 		spi2 = &spi2;
 		spi5 = &spi5;
-	};
-
-	avdd_0v9_s0: avdd-0v9-s0 {
-		compatible = "regulator-fixed";
-		regulator-name = "avdd_0v9_s0";
-		regulator-always-on;
-		regulator-boot-on;
-		regulator-min-microvolt = <900000>;
-		regulator-max-microvolt = <900000>;
-		vin-supply = <&vcc1v8_sys_s3>;
 	};
 
 	avdd_0v9_s0: avdd-0v9-s0 {
@@ -487,8 +477,6 @@
 	status = "okay";
 };
 
-<<<<<<< HEAD
-=======
 &spi1 {
 	status = "okay";
 
@@ -510,14 +498,11 @@
 	status = "okay";
 };
 
->>>>>>> df0cc57e
 &tcphy1 {
 	/* phy for &usbdrd_dwc3_1 */
 	status = "okay";
 };
 
-<<<<<<< HEAD
-=======
 &tsadc {
 	/* tshut mode 0:CRU 1:GPIO */
 	rockchip,hw-tshut-mode = <1>;
@@ -526,7 +511,6 @@
 	status = "okay";
 };
 
->>>>>>> df0cc57e
 &u2phy1 {
 	status = "okay";
 
