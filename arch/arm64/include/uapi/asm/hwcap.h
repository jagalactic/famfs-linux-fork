--- conflicted
+++ resolved
@@ -76,10 +76,7 @@
 #define HWCAP2_BTI		(1 << 17)
 #define HWCAP2_MTE		(1 << 18)
 #define HWCAP2_ECV		(1 << 19)
-<<<<<<< HEAD
-=======
 #define HWCAP2_AFP		(1 << 20)
 #define HWCAP2_RPRES		(1 << 21)
->>>>>>> 754e0b0e
 
 #endif /* _UAPI__ASM_HWCAP_H */