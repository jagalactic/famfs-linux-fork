/*
 * Copyright 2012-15 Advanced Micro Devices, Inc.
 *
 * Permission is hereby granted, free of charge, to any person obtaining a
 * copy of this software and associated documentation files (the "Software"),
 * to deal in the Software without restriction, including without limitation
 * the rights to use, copy, modify, merge, publish, distribute, sublicense,
 * and/or sell copies of the Software, and to permit persons to whom the
 * Software is furnished to do so, subject to the following conditions:
 *
 * The above copyright notice and this permission notice shall be included in
 * all copies or substantial portions of the Software.
 *
 * THE SOFTWARE IS PROVIDED "AS IS", WITHOUT WARRANTY OF ANY KIND, EXPRESS OR
 * IMPLIED, INCLUDING BUT NOT LIMITED TO THE WARRANTIES OF MERCHANTABILITY,
 * FITNESS FOR A PARTICULAR PURPOSE AND NONINFRINGEMENT.  IN NO EVENT SHALL
 * THE COPYRIGHT HOLDER(S) OR AUTHOR(S) BE LIABLE FOR ANY CLAIM, DAMAGES OR
 * OTHER LIABILITY, WHETHER IN AN ACTION OF CONTRACT, TORT OR OTHERWISE,
 * ARISING FROM, OUT OF OR IN CONNECTION WITH THE SOFTWARE OR THE USE OR
 * OTHER DEALINGS IN THE SOFTWARE.
 *
 * Authors: AMD
 *
 */

#include <linux/slab.h>

#include "dm_services.h"
#include "dm_helpers.h"
#include "gpio_service_interface.h"
#include "include/ddc_service_types.h"
#include "include/grph_object_id.h"
#include "include/dpcd_defs.h"
#include "include/logger_interface.h"
#include "include/vector.h"
#include "core_types.h"
#include "dc_link_ddc.h"
#include "dce/dce_aux.h"
#include "dmub/inc/dmub_cmd.h"

#define DC_LOGGER_INIT(logger)

static const uint8_t DP_VGA_DONGLE_BRANCH_DEV_NAME[] = "DpVga";
/* DP to Dual link DVI converter */
static const uint8_t DP_DVI_CONVERTER_ID_4[] = "m2DVIa";
static const uint8_t DP_DVI_CONVERTER_ID_5[] = "3393N2";

#define AUX_POWER_UP_WA_DELAY 500
#define I2C_OVER_AUX_DEFER_WA_DELAY 70
#define DPVGA_DONGLE_AUX_DEFER_WA_DELAY 40
#define I2C_OVER_AUX_DEFER_WA_DELAY_1MS 1

/* CV smart dongle slave address for retrieving supported HDTV modes*/
#define CV_SMART_DONGLE_ADDRESS 0x20
/* DVI-HDMI dongle slave address for retrieving dongle signature*/
#define DVI_HDMI_DONGLE_ADDRESS 0x68
struct dvi_hdmi_dongle_signature_data {
	int8_t vendor[3];/* "AMD" */
	uint8_t version[2];
	uint8_t size;
	int8_t id[11];/* "6140063500G"*/
};
/* DP-HDMI dongle slave address for retrieving dongle signature*/
#define DP_HDMI_DONGLE_ADDRESS 0x40
static const uint8_t dp_hdmi_dongle_signature_str[] = "DP-HDMI ADAPTOR";
#define DP_HDMI_DONGLE_SIGNATURE_EOT 0x04

struct dp_hdmi_dongle_signature_data {
	int8_t id[15];/* "DP-HDMI ADAPTOR"*/
	uint8_t eot;/* end of transmition '\x4' */
};

/* SCDC Address defines (HDMI 2.0)*/
#define HDMI_SCDC_WRITE_UPDATE_0_ARRAY 3
#define HDMI_SCDC_ADDRESS  0x54
#define HDMI_SCDC_SINK_VERSION 0x01
#define HDMI_SCDC_SOURCE_VERSION 0x02
#define HDMI_SCDC_UPDATE_0 0x10
#define HDMI_SCDC_TMDS_CONFIG 0x20
#define HDMI_SCDC_SCRAMBLER_STATUS 0x21
#define HDMI_SCDC_CONFIG_0 0x30
#define HDMI_SCDC_STATUS_FLAGS 0x40
#define HDMI_SCDC_ERR_DETECT 0x50
#define HDMI_SCDC_TEST_CONFIG 0xC0

union hdmi_scdc_update_read_data {
	uint8_t byte[2];
	struct {
		uint8_t STATUS_UPDATE:1;
		uint8_t CED_UPDATE:1;
		uint8_t RR_TEST:1;
		uint8_t RESERVED:5;
		uint8_t RESERVED2:8;
	} fields;
};

union hdmi_scdc_status_flags_data {
	uint8_t byte[2];
	struct {
		uint8_t CLOCK_DETECTED:1;
		uint8_t CH0_LOCKED:1;
		uint8_t CH1_LOCKED:1;
		uint8_t CH2_LOCKED:1;
		uint8_t RESERVED:4;
		uint8_t RESERVED2:8;
		uint8_t RESERVED3:8;

	} fields;
};

union hdmi_scdc_ced_data {
	uint8_t byte[7];
	struct {
		uint8_t CH0_8LOW:8;
		uint8_t CH0_7HIGH:7;
		uint8_t CH0_VALID:1;
		uint8_t CH1_8LOW:8;
		uint8_t CH1_7HIGH:7;
		uint8_t CH1_VALID:1;
		uint8_t CH2_8LOW:8;
		uint8_t CH2_7HIGH:7;
		uint8_t CH2_VALID:1;
		uint8_t CHECKSUM:8;
		uint8_t RESERVED:8;
		uint8_t RESERVED2:8;
		uint8_t RESERVED3:8;
		uint8_t RESERVED4:4;
	} fields;
};

struct i2c_payloads {
	struct vector payloads;
};

struct aux_payloads {
	struct vector payloads;
};

static bool dal_ddc_i2c_payloads_create(
		struct dc_context *ctx,
		struct i2c_payloads *payloads,
		uint32_t count)
{
	if (dal_vector_construct(
		&payloads->payloads, ctx, count, sizeof(struct i2c_payload)))
		return true;

	return false;
}

static struct i2c_payload *dal_ddc_i2c_payloads_get(struct i2c_payloads *p)
{
	return (struct i2c_payload *)p->payloads.container;
}

static uint32_t dal_ddc_i2c_payloads_get_count(struct i2c_payloads *p)
{
	return p->payloads.count;
}

#define DDC_MIN(a, b) (((a) < (b)) ? (a) : (b))

void dal_ddc_i2c_payloads_add(
	struct i2c_payloads *payloads,
	uint32_t address,
	uint32_t len,
	uint8_t *data,
	bool write)
{
	uint32_t payload_size = EDID_SEGMENT_SIZE;
	uint32_t pos;

	for (pos = 0; pos < len; pos += payload_size) {
		struct i2c_payload payload = {
			.write = write,
			.address = address,
			.length = DDC_MIN(payload_size, len - pos),
			.data = data + pos };
		dal_vector_append(&payloads->payloads, &payload);
	}

}

static void ddc_service_construct(
	struct ddc_service *ddc_service,
	struct ddc_service_init_data *init_data)
{
	enum connector_id connector_id =
		dal_graphics_object_id_get_connector_id(init_data->id);

	struct gpio_service *gpio_service = init_data->ctx->gpio_service;
	struct graphics_object_i2c_info i2c_info;
	struct gpio_ddc_hw_info hw_info;
	struct dc_bios *dcb = init_data->ctx->dc_bios;

	ddc_service->link = init_data->link;
	ddc_service->ctx = init_data->ctx;

	if (init_data->is_dpia_link ||
	    dcb->funcs->get_i2c_info(dcb, init_data->id, &i2c_info) != BP_RESULT_OK) {
		ddc_service->ddc_pin = NULL;
	} else {
		DC_LOGGER_INIT(ddc_service->ctx->logger);
		DC_LOG_DC("BIOS object table - i2c_line: %d", i2c_info.i2c_line);
		DC_LOG_DC("BIOS object table - i2c_engine_id: %d", i2c_info.i2c_engine_id);

		hw_info.ddc_channel = i2c_info.i2c_line;
		if (ddc_service->link != NULL)
			hw_info.hw_supported = i2c_info.i2c_hw_assist;
		else
			hw_info.hw_supported = false;

		ddc_service->ddc_pin = dal_gpio_create_ddc(
			gpio_service,
			i2c_info.gpio_info.clk_a_register_index,
			1 << i2c_info.gpio_info.clk_a_shift,
			&hw_info);
	}

	ddc_service->flags.EDID_QUERY_DONE_ONCE = false;
	ddc_service->flags.FORCE_READ_REPEATED_START = false;
	ddc_service->flags.EDID_STRESS_READ = false;

	ddc_service->flags.IS_INTERNAL_DISPLAY =
		connector_id == CONNECTOR_ID_EDP ||
		connector_id == CONNECTOR_ID_LVDS;

	ddc_service->wa.raw = 0;
}

struct ddc_service *dal_ddc_service_create(
	struct ddc_service_init_data *init_data)
{
	struct ddc_service *ddc_service;

	ddc_service = kzalloc(sizeof(struct ddc_service), GFP_KERNEL);

	if (!ddc_service)
		return NULL;

	ddc_service_construct(ddc_service, init_data);
	return ddc_service;
}

static void ddc_service_destruct(struct ddc_service *ddc)
{
	if (ddc->ddc_pin)
		dal_gpio_destroy_ddc(&ddc->ddc_pin);
}

void dal_ddc_service_destroy(struct ddc_service **ddc)
{
	if (!ddc || !*ddc) {
		BREAK_TO_DEBUGGER();
		return;
	}
	ddc_service_destruct(*ddc);
	kfree(*ddc);
	*ddc = NULL;
}

enum ddc_service_type dal_ddc_service_get_type(struct ddc_service *ddc)
{
	return DDC_SERVICE_TYPE_CONNECTOR;
}

void dal_ddc_service_set_transaction_type(
	struct ddc_service *ddc,
	enum ddc_transaction_type type)
{
	ddc->transaction_type = type;
}

bool dal_ddc_service_is_in_aux_transaction_mode(struct ddc_service *ddc)
{
	switch (ddc->transaction_type) {
	case DDC_TRANSACTION_TYPE_I2C_OVER_AUX:
	case DDC_TRANSACTION_TYPE_I2C_OVER_AUX_WITH_DEFER:
	case DDC_TRANSACTION_TYPE_I2C_OVER_AUX_RETRY_DEFER:
		return true;
	default:
		break;
	}
	return false;
}

void ddc_service_set_dongle_type(struct ddc_service *ddc,
		enum display_dongle_type dongle_type)
{
	ddc->dongle_type = dongle_type;
}

static uint32_t defer_delay_converter_wa(
	struct ddc_service *ddc,
	uint32_t defer_delay)
{
	struct dc_link *link = ddc->link;

	if (link->dpcd_caps.dongle_type == DISPLAY_DONGLE_DP_VGA_CONVERTER &&
		link->dpcd_caps.branch_dev_id == DP_BRANCH_DEVICE_ID_0080E1 &&
		!memcmp(link->dpcd_caps.branch_dev_name,
		    DP_VGA_DONGLE_BRANCH_DEV_NAME,
			sizeof(link->dpcd_caps.branch_dev_name)))

		return defer_delay > DPVGA_DONGLE_AUX_DEFER_WA_DELAY ?
			defer_delay : DPVGA_DONGLE_AUX_DEFER_WA_DELAY;

	if (link->dpcd_caps.branch_dev_id == DP_BRANCH_DEVICE_ID_0080E1 &&
	    !memcmp(link->dpcd_caps.branch_dev_name,
		    DP_DVI_CONVERTER_ID_4,
		    sizeof(link->dpcd_caps.branch_dev_name)))
		return defer_delay > I2C_OVER_AUX_DEFER_WA_DELAY ?
			defer_delay : I2C_OVER_AUX_DEFER_WA_DELAY;
	if (link->dpcd_caps.branch_dev_id == DP_BRANCH_DEVICE_ID_006037 &&
	    !memcmp(link->dpcd_caps.branch_dev_name,
		    DP_DVI_CONVERTER_ID_5,
		    sizeof(link->dpcd_caps.branch_dev_name)))
		return defer_delay > I2C_OVER_AUX_DEFER_WA_DELAY_1MS ?
			I2C_OVER_AUX_DEFER_WA_DELAY_1MS : defer_delay;

	return defer_delay;
}

#define DP_TRANSLATOR_DELAY 5

uint32_t get_defer_delay(struct ddc_service *ddc)
{
	uint32_t defer_delay = 0;

	switch (ddc->transaction_type) {
	case DDC_TRANSACTION_TYPE_I2C_OVER_AUX:
		if ((DISPLAY_DONGLE_DP_VGA_CONVERTER == ddc->dongle_type) ||
			(DISPLAY_DONGLE_DP_DVI_CONVERTER == ddc->dongle_type) ||
			(DISPLAY_DONGLE_DP_HDMI_CONVERTER ==
				ddc->dongle_type)) {

			defer_delay = DP_TRANSLATOR_DELAY;

			defer_delay =
				defer_delay_converter_wa(ddc, defer_delay);

		} else /*sink has a delay different from an Active Converter*/
			defer_delay = 0;
		break;
	case DDC_TRANSACTION_TYPE_I2C_OVER_AUX_WITH_DEFER:
		defer_delay = DP_TRANSLATOR_DELAY;
		break;
	default:
		break;
	}
	return defer_delay;
}

static bool i2c_read(
	struct ddc_service *ddc,
	uint32_t address,
	uint8_t *buffer,
	uint32_t len)
{
	uint8_t offs_data = 0;
	struct i2c_payload payloads[2] = {
		{
		.write = true,
		.address = address,
		.length = 1,
		.data = &offs_data },
		{
		.write = false,
		.address = address,
		.length = len,
		.data = buffer } };

	struct i2c_command command = {
		.payloads = payloads,
		.number_of_payloads = 2,
		.engine = DDC_I2C_COMMAND_ENGINE,
		.speed = ddc->ctx->dc->caps.i2c_speed_in_khz };

	return dm_helpers_submit_i2c(
			ddc->ctx,
			ddc->link,
			&command);
}

void dal_ddc_service_i2c_query_dp_dual_mode_adaptor(
	struct ddc_service *ddc,
	struct display_sink_capability *sink_cap)
{
	uint8_t i;
	bool is_valid_hdmi_signature;
	enum display_dongle_type *dongle = &sink_cap->dongle_type;
	uint8_t type2_dongle_buf[DP_ADAPTOR_TYPE2_SIZE];
	bool is_type2_dongle = false;
	int retry_count = 2;
	struct dp_hdmi_dongle_signature_data *dongle_signature;

	/* Assume we have no valid DP passive dongle connected */
	*dongle = DISPLAY_DONGLE_NONE;
	sink_cap->max_hdmi_pixel_clock = DP_ADAPTOR_HDMI_SAFE_MAX_TMDS_CLK;

	/* Read DP-HDMI dongle I2c (no response interpreted as DP-DVI dongle)*/
	if (!i2c_read(
		ddc,
		DP_HDMI_DONGLE_ADDRESS,
		type2_dongle_buf,
		sizeof(type2_dongle_buf))) {
		/* Passive HDMI dongles can sometimes fail here without retrying*/
		while (retry_count > 0) {
			if (i2c_read(ddc,
				DP_HDMI_DONGLE_ADDRESS,
				type2_dongle_buf,
				sizeof(type2_dongle_buf)))
				break;
			retry_count--;
		}
		if (retry_count == 0) {
			*dongle = DISPLAY_DONGLE_DP_DVI_DONGLE;
			sink_cap->max_hdmi_pixel_clock = DP_ADAPTOR_DVI_MAX_TMDS_CLK;

			CONN_DATA_DETECT(ddc->link, type2_dongle_buf, sizeof(type2_dongle_buf),
					"DP-DVI passive dongle %dMhz: ",
					DP_ADAPTOR_DVI_MAX_TMDS_CLK / 1000);
			return;
		}
	}

	/* Check if Type 2 dongle.*/
	if (type2_dongle_buf[DP_ADAPTOR_TYPE2_REG_ID] == DP_ADAPTOR_TYPE2_ID)
		is_type2_dongle = true;

	dongle_signature =
		(struct dp_hdmi_dongle_signature_data *)type2_dongle_buf;

	is_valid_hdmi_signature = true;

	/* Check EOT */
	if (dongle_signature->eot != DP_HDMI_DONGLE_SIGNATURE_EOT) {
		is_valid_hdmi_signature = false;
	}

	/* Check signature */
	for (i = 0; i < sizeof(dongle_signature->id); ++i) {
		/* If its not the right signature,
		 * skip mismatch in subversion byte.*/
		if (dongle_signature->id[i] !=
			dp_hdmi_dongle_signature_str[i] && i != 3) {

			if (is_type2_dongle) {
				is_valid_hdmi_signature = false;
				break;
			}

		}
	}

	if (is_type2_dongle) {
		uint32_t max_tmds_clk =
			type2_dongle_buf[DP_ADAPTOR_TYPE2_REG_MAX_TMDS_CLK];

		max_tmds_clk = max_tmds_clk * 2 + max_tmds_clk / 2;

		if (0 == max_tmds_clk ||
				max_tmds_clk < DP_ADAPTOR_TYPE2_MIN_TMDS_CLK ||
				max_tmds_clk > DP_ADAPTOR_TYPE2_MAX_TMDS_CLK) {
			*dongle = DISPLAY_DONGLE_DP_DVI_DONGLE;

			CONN_DATA_DETECT(ddc->link, type2_dongle_buf,
					sizeof(type2_dongle_buf),
					"DP-DVI passive dongle %dMhz: ",
					DP_ADAPTOR_DVI_MAX_TMDS_CLK / 1000);
		} else {
			if (is_valid_hdmi_signature == true) {
				*dongle = DISPLAY_DONGLE_DP_HDMI_DONGLE;

				CONN_DATA_DETECT(ddc->link, type2_dongle_buf,
						sizeof(type2_dongle_buf),
						"Type 2 DP-HDMI passive dongle %dMhz: ",
						max_tmds_clk);
			} else {
				*dongle = DISPLAY_DONGLE_DP_HDMI_MISMATCHED_DONGLE;

				CONN_DATA_DETECT(ddc->link, type2_dongle_buf,
						sizeof(type2_dongle_buf),
						"Type 2 DP-HDMI passive dongle (no signature) %dMhz: ",
						max_tmds_clk);

			}

			/* Multiply by 1000 to convert to kHz. */
			sink_cap->max_hdmi_pixel_clock =
				max_tmds_clk * 1000;
		}

	} else {
		if (is_valid_hdmi_signature == true) {
			*dongle = DISPLAY_DONGLE_DP_HDMI_DONGLE;

			CONN_DATA_DETECT(ddc->link, type2_dongle_buf,
					sizeof(type2_dongle_buf),
					"Type 1 DP-HDMI passive dongle %dMhz: ",
					sink_cap->max_hdmi_pixel_clock / 1000);
		} else {
			*dongle = DISPLAY_DONGLE_DP_HDMI_MISMATCHED_DONGLE;

			CONN_DATA_DETECT(ddc->link, type2_dongle_buf,
					sizeof(type2_dongle_buf),
					"Type 1 DP-HDMI passive dongle (no signature) %dMhz: ",
					sink_cap->max_hdmi_pixel_clock / 1000);
		}
	}

	return;
}

enum {
	DP_SINK_CAP_SIZE =
		DP_EDP_CONFIGURATION_CAP - DP_DPCD_REV + 1
};

bool dal_ddc_service_query_ddc_data(
	struct ddc_service *ddc,
	uint32_t address,
	uint8_t *write_buf,
	uint32_t write_size,
	uint8_t *read_buf,
	uint32_t read_size)
{
	bool success = true;
	uint32_t payload_size =
		dal_ddc_service_is_in_aux_transaction_mode(ddc) ?
			DEFAULT_AUX_MAX_DATA_SIZE : EDID_SEGMENT_SIZE;

	uint32_t write_payloads =
		(write_size + payload_size - 1) / payload_size;

	uint32_t read_payloads =
		(read_size + payload_size - 1) / payload_size;

	uint32_t payloads_num = write_payloads + read_payloads;


	if (write_size > EDID_SEGMENT_SIZE || read_size > EDID_SEGMENT_SIZE)
		return false;

	if (!payloads_num)
		return false;

	/*TODO: len of payload data for i2c and aux is uint8!!!!,
	 *  but we want to read 256 over i2c!!!!*/
	if (dal_ddc_service_is_in_aux_transaction_mode(ddc)) {
		struct aux_payload payload;

		payload.i2c_over_aux = true;
		payload.address = address;
		payload.reply = NULL;
		payload.defer_delay = get_defer_delay(ddc);
		payload.write_status_update = false;

		if (write_size != 0) {
			payload.write = true;
			/* should not set mot (middle of transaction) to 0
			 * if there are pending read payloads
			 */
			payload.mot = !(read_size == 0);
			payload.length = write_size;
			payload.data = write_buf;

			success = dal_ddc_submit_aux_command(ddc, &payload);
		}

		if (read_size != 0 && success) {
			payload.write = false;
			/* should set mot (middle of transaction) to 0
			 * since it is the last payload to send
			 */
			payload.mot = false;
			payload.length = read_size;
			payload.data = read_buf;

			success = dal_ddc_submit_aux_command(ddc, &payload);
		}
	} else {
		struct i2c_command command = {0};
		struct i2c_payloads payloads;

		if (!dal_ddc_i2c_payloads_create(ddc->ctx, &payloads, payloads_num))
			return false;

		command.payloads = dal_ddc_i2c_payloads_get(&payloads);
		command.number_of_payloads = 0;
		command.engine = DDC_I2C_COMMAND_ENGINE;
		command.speed = ddc->ctx->dc->caps.i2c_speed_in_khz;

		dal_ddc_i2c_payloads_add(
			&payloads, address, write_size, write_buf, true);

		dal_ddc_i2c_payloads_add(
			&payloads, address, read_size, read_buf, false);

		command.number_of_payloads =
			dal_ddc_i2c_payloads_get_count(&payloads);

		success = dm_helpers_submit_i2c(
				ddc->ctx,
				ddc->link,
				&command);

		dal_vector_destruct(&payloads.payloads);
	}

	return success;
}

bool dal_ddc_submit_aux_command(struct ddc_service *ddc,
		struct aux_payload *payload)
{
	uint32_t retrieved = 0;
	bool ret = false;

	if (!ddc)
		return false;

	if (!payload)
		return false;

	do {
		struct aux_payload current_payload;
		bool is_end_of_payload = (retrieved + DEFAULT_AUX_MAX_DATA_SIZE) >=
				payload->length ? true : false;
		uint32_t payload_length = is_end_of_payload ?
				payload->length - retrieved : DEFAULT_AUX_MAX_DATA_SIZE;

		current_payload.address = payload->address;
		current_payload.data = &payload->data[retrieved];
		current_payload.defer_delay = payload->defer_delay;
		current_payload.i2c_over_aux = payload->i2c_over_aux;
		current_payload.length = payload_length;
		/* set mot (middle of transaction) to false if it is the last payload */
		current_payload.mot = is_end_of_payload ? payload->mot:true;
		current_payload.write_status_update = false;
		current_payload.reply = payload->reply;
		current_payload.write = payload->write;

		ret = dc_link_aux_transfer_with_retries(ddc, &current_payload);

		retrieved += payload_length;
	} while (retrieved < payload->length && ret == true);

	return ret;
}

/* dc_link_aux_transfer_raw() - Attempt to transfer
 * the given aux payload.  This function does not perform
 * retries or handle error states.  The reply is returned
 * in the payload->reply and the result through
 * *operation_result.  Returns the number of bytes transferred,
 * or -1 on a failure.
 */
int dc_link_aux_transfer_raw(struct ddc_service *ddc,
		struct aux_payload *payload,
		enum aux_return_code_type *operation_result)
{
<<<<<<< HEAD
	if (dc_enable_dmub_notifications(ddc->ctx->dc))
		return dce_aux_transfer_dmub_raw(ddc, payload, operation_result);
	else
		return dce_aux_transfer_raw(ddc, payload, operation_result);
=======
	if (ddc->ctx->dc->debug.enable_dmub_aux_for_legacy_ddc ||
	    !ddc->ddc_pin) {
		return dce_aux_transfer_dmub_raw(ddc, payload, operation_result);
	} else {
		return dce_aux_transfer_raw(ddc, payload, operation_result);
	}
>>>>>>> df0cc57e
}

/* dc_link_aux_transfer_with_retries() - Attempt to submit an
 * aux payload, retrying on timeouts, defers, and busy states
 * as outlined in the DP spec.  Returns true if the request
 * was successful.
 *
 * Unless you want to implement your own retry semantics, this
 * is probably the one you want.
 */
bool dc_link_aux_transfer_with_retries(struct ddc_service *ddc,
		struct aux_payload *payload)
{
	return dce_aux_transfer_with_retries(ddc, payload);
}


bool dc_link_aux_try_to_configure_timeout(struct ddc_service *ddc,
		uint32_t timeout)
{
	bool result = false;
	struct ddc *ddc_pin = ddc->ddc_pin;

	/* Do not try to access nonexistent DDC pin. */
	if (ddc->link->ep_type != DISPLAY_ENDPOINT_PHY)
		return true;

	if (ddc->ctx->dc->res_pool->engines[ddc_pin->pin_data->en]->funcs->configure_timeout) {
		ddc->ctx->dc->res_pool->engines[ddc_pin->pin_data->en]->funcs->configure_timeout(ddc, timeout);
		result = true;
	}
	return result;
}

/*test only function*/
void dal_ddc_service_set_ddc_pin(
	struct ddc_service *ddc_service,
	struct ddc *ddc)
{
	ddc_service->ddc_pin = ddc;
}

struct ddc *dal_ddc_service_get_ddc_pin(struct ddc_service *ddc_service)
{
	return ddc_service->ddc_pin;
}

void dal_ddc_service_write_scdc_data(struct ddc_service *ddc_service,
		uint32_t pix_clk,
		bool lte_340_scramble)
{
	bool over_340_mhz = pix_clk > 340000 ? 1 : 0;
	uint8_t slave_address = HDMI_SCDC_ADDRESS;
	uint8_t offset = HDMI_SCDC_SINK_VERSION;
	uint8_t sink_version = 0;
	uint8_t write_buffer[2] = {0};
	/*Lower than 340 Scramble bit from SCDC caps*/

	if (ddc_service->link->local_sink &&
		ddc_service->link->local_sink->edid_caps.panel_patch.skip_scdc_overwrite)
		return;

	dal_ddc_service_query_ddc_data(ddc_service, slave_address, &offset,
			sizeof(offset), &sink_version, sizeof(sink_version));
	if (sink_version == 1) {
		/*Source Version = 1*/
		write_buffer[0] = HDMI_SCDC_SOURCE_VERSION;
		write_buffer[1] = 1;
		dal_ddc_service_query_ddc_data(ddc_service, slave_address,
				write_buffer, sizeof(write_buffer), NULL, 0);
		/*Read Request from SCDC caps*/
	}
	write_buffer[0] = HDMI_SCDC_TMDS_CONFIG;

	if (over_340_mhz) {
		write_buffer[1] = 3;
	} else if (lte_340_scramble) {
		write_buffer[1] = 1;
	} else {
		write_buffer[1] = 0;
	}
	dal_ddc_service_query_ddc_data(ddc_service, slave_address, write_buffer,
			sizeof(write_buffer), NULL, 0);
}

void dal_ddc_service_read_scdc_data(struct ddc_service *ddc_service)
{
	uint8_t slave_address = HDMI_SCDC_ADDRESS;
	uint8_t offset = HDMI_SCDC_TMDS_CONFIG;
	uint8_t tmds_config = 0;

	if (ddc_service->link->local_sink &&
		ddc_service->link->local_sink->edid_caps.panel_patch.skip_scdc_overwrite)
		return;

	dal_ddc_service_query_ddc_data(ddc_service, slave_address, &offset,
			sizeof(offset), &tmds_config, sizeof(tmds_config));
	if (tmds_config & 0x1) {
		union hdmi_scdc_status_flags_data status_data = {0};
		uint8_t scramble_status = 0;

		offset = HDMI_SCDC_SCRAMBLER_STATUS;
		dal_ddc_service_query_ddc_data(ddc_service, slave_address,
				&offset, sizeof(offset), &scramble_status,
				sizeof(scramble_status));
		offset = HDMI_SCDC_STATUS_FLAGS;
		dal_ddc_service_query_ddc_data(ddc_service, slave_address,
				&offset, sizeof(offset), status_data.byte,
				sizeof(status_data.byte));
	}
}
<|MERGE_RESOLUTION|>--- conflicted
+++ resolved
@@ -660,19 +660,12 @@
 		struct aux_payload *payload,
 		enum aux_return_code_type *operation_result)
 {
-<<<<<<< HEAD
-	if (dc_enable_dmub_notifications(ddc->ctx->dc))
-		return dce_aux_transfer_dmub_raw(ddc, payload, operation_result);
-	else
-		return dce_aux_transfer_raw(ddc, payload, operation_result);
-=======
 	if (ddc->ctx->dc->debug.enable_dmub_aux_for_legacy_ddc ||
 	    !ddc->ddc_pin) {
 		return dce_aux_transfer_dmub_raw(ddc, payload, operation_result);
 	} else {
 		return dce_aux_transfer_raw(ddc, payload, operation_result);
 	}
->>>>>>> df0cc57e
 }
 
 /* dc_link_aux_transfer_with_retries() - Attempt to submit an
