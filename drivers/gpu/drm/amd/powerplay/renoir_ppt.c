/*
 * Copyright 2019 Advanced Micro Devices, Inc.
 *
 * Permission is hereby granted, free of charge, to any person obtaining a
 * copy of this software and associated documentation files (the "Software"),
 * to deal in the Software without restriction, including without limitation
 * the rights to use, copy, modify, merge, publish, distribute, sublicense,
 * and/or sell copies of the Software, and to permit persons to whom the
 * Software is furnished to do so, subject to the following conditions:
 *
 * The above copyright notice and this permission notice shall be included in
 * all copies or substantial portions of the Software.
 *
 * THE SOFTWARE IS PROVIDED "AS IS", WITHOUT WARRANTY OF ANY KIND, EXPRESS OR
 * IMPLIED, INCLUDING BUT NOT LIMITED TO THE WARRANTIES OF MERCHANTABILITY,
 * FITNESS FOR A PARTICULAR PURPOSE AND NONINFRINGEMENT.  IN NO EVENT SHALL
 * THE COPYRIGHT HOLDER(S) OR AUTHOR(S) BE LIABLE FOR ANY CLAIM, DAMAGES OR
 * OTHER LIABILITY, WHETHER IN AN ACTION OF CONTRACT, TORT OR OTHERWISE,
 * ARISING FROM, OUT OF OR IN CONNECTION WITH THE SOFTWARE OR THE USE OR
 * OTHER DEALINGS IN THE SOFTWARE.
 *
 */

#include "amdgpu.h"
#include "amdgpu_smu.h"
#include "soc15_common.h"
#include "smu_v12_0_ppsmc.h"
#include "smu12_driver_if.h"
#include "smu_v12_0.h"
#include "renoir_ppt.h"


#define MSG_MAP(msg, index) \
	[SMU_MSG_##msg] = {1, (index)}

#define TAB_MAP_VALID(tab) \
	[SMU_TABLE_##tab] = {1, TABLE_##tab}

#define TAB_MAP_INVALID(tab) \
	[SMU_TABLE_##tab] = {0, TABLE_##tab}

static struct smu_12_0_cmn2aisc_mapping renoir_message_map[SMU_MSG_MAX_COUNT] = {
	MSG_MAP(TestMessage,                    PPSMC_MSG_TestMessage),
	MSG_MAP(GetSmuVersion,                  PPSMC_MSG_GetSmuVersion),
	MSG_MAP(GetDriverIfVersion,             PPSMC_MSG_GetDriverIfVersion),
	MSG_MAP(PowerUpGfx,                     PPSMC_MSG_PowerUpGfx),
	MSG_MAP(AllowGfxOff,                    PPSMC_MSG_EnableGfxOff),
	MSG_MAP(DisallowGfxOff,                 PPSMC_MSG_DisableGfxOff),
	MSG_MAP(PowerDownIspByTile,             PPSMC_MSG_PowerDownIspByTile),
	MSG_MAP(PowerUpIspByTile,               PPSMC_MSG_PowerUpIspByTile),
	MSG_MAP(PowerDownVcn,                   PPSMC_MSG_PowerDownVcn),
	MSG_MAP(PowerUpVcn,                     PPSMC_MSG_PowerUpVcn),
	MSG_MAP(PowerDownSdma,                  PPSMC_MSG_PowerDownSdma),
	MSG_MAP(PowerUpSdma,                    PPSMC_MSG_PowerUpSdma),
	MSG_MAP(SetHardMinIspclkByFreq,         PPSMC_MSG_SetHardMinIspclkByFreq),
	MSG_MAP(SetHardMinVcn,                  PPSMC_MSG_SetHardMinVcn),
	MSG_MAP(Spare1,                         PPSMC_MSG_spare1),
	MSG_MAP(Spare2,                         PPSMC_MSG_spare2),
	MSG_MAP(SetAllowFclkSwitch,             PPSMC_MSG_SetAllowFclkSwitch),
	MSG_MAP(SetMinVideoGfxclkFreq,          PPSMC_MSG_SetMinVideoGfxclkFreq),
	MSG_MAP(ActiveProcessNotify,            PPSMC_MSG_ActiveProcessNotify),
	MSG_MAP(SetCustomPolicy,                PPSMC_MSG_SetCustomPolicy),
	MSG_MAP(SetVideoFps,                    PPSMC_MSG_SetVideoFps),
	MSG_MAP(NumOfDisplays,                  PPSMC_MSG_SetDisplayCount),
	MSG_MAP(QueryPowerLimit,                PPSMC_MSG_QueryPowerLimit),
	MSG_MAP(SetDriverDramAddrHigh,          PPSMC_MSG_SetDriverDramAddrHigh),
	MSG_MAP(SetDriverDramAddrLow,           PPSMC_MSG_SetDriverDramAddrLow),
	MSG_MAP(TransferTableSmu2Dram,          PPSMC_MSG_TransferTableSmu2Dram),
	MSG_MAP(TransferTableDram2Smu,          PPSMC_MSG_TransferTableDram2Smu),
	MSG_MAP(GfxDeviceDriverReset,           PPSMC_MSG_GfxDeviceDriverReset),
	MSG_MAP(SetGfxclkOverdriveByFreqVid,    PPSMC_MSG_SetGfxclkOverdriveByFreqVid),
	MSG_MAP(SetHardMinDcfclkByFreq,         PPSMC_MSG_SetHardMinDcfclkByFreq),
	MSG_MAP(SetHardMinSocclkByFreq,         PPSMC_MSG_SetHardMinSocclkByFreq),
	MSG_MAP(ControlIgpuATS,                 PPSMC_MSG_ControlIgpuATS),
	MSG_MAP(SetMinVideoFclkFreq,            PPSMC_MSG_SetMinVideoFclkFreq),
	MSG_MAP(SetMinDeepSleepDcfclk,          PPSMC_MSG_SetMinDeepSleepDcfclk),
	MSG_MAP(ForcePowerDownGfx,              PPSMC_MSG_ForcePowerDownGfx),
	MSG_MAP(SetPhyclkVoltageByFreq,         PPSMC_MSG_SetPhyclkVoltageByFreq),
	MSG_MAP(SetDppclkVoltageByFreq,         PPSMC_MSG_SetDppclkVoltageByFreq),
	MSG_MAP(SetSoftMinVcn,                  PPSMC_MSG_SetSoftMinVcn),
	MSG_MAP(EnablePostCode,                 PPSMC_MSG_EnablePostCode),
	MSG_MAP(GetGfxclkFrequency,             PPSMC_MSG_GetGfxclkFrequency),
	MSG_MAP(GetFclkFrequency,               PPSMC_MSG_GetFclkFrequency),
	MSG_MAP(GetMinGfxclkFrequency,          PPSMC_MSG_GetMinGfxclkFrequency),
	MSG_MAP(GetMaxGfxclkFrequency,          PPSMC_MSG_GetMaxGfxclkFrequency),
	MSG_MAP(SoftReset,                      PPSMC_MSG_SoftReset),
	MSG_MAP(SetGfxCGPG,                     PPSMC_MSG_SetGfxCGPG),
	MSG_MAP(SetSoftMaxGfxClk,               PPSMC_MSG_SetSoftMaxGfxClk),
	MSG_MAP(SetHardMinGfxClk,               PPSMC_MSG_SetHardMinGfxClk),
	MSG_MAP(SetSoftMaxSocclkByFreq,         PPSMC_MSG_SetSoftMaxSocclkByFreq),
	MSG_MAP(SetSoftMaxFclkByFreq,           PPSMC_MSG_SetSoftMaxFclkByFreq),
	MSG_MAP(SetSoftMaxVcn,                  PPSMC_MSG_SetSoftMaxVcn),
	MSG_MAP(PowerGateMmHub,                 PPSMC_MSG_PowerGateMmHub),
	MSG_MAP(UpdatePmeRestore,               PPSMC_MSG_UpdatePmeRestore),
	MSG_MAP(GpuChangeState,                 PPSMC_MSG_GpuChangeState),
	MSG_MAP(SetPowerLimitPercentage,        PPSMC_MSG_SetPowerLimitPercentage),
	MSG_MAP(ForceGfxContentSave,            PPSMC_MSG_ForceGfxContentSave),
	MSG_MAP(EnableTmdp48MHzRefclkPwrDown,   PPSMC_MSG_EnableTmdp48MHzRefclkPwrDown),
	MSG_MAP(PowerDownJpeg,                  PPSMC_MSG_PowerDownJpeg),
	MSG_MAP(PowerUpJpeg,                    PPSMC_MSG_PowerUpJpeg),
	MSG_MAP(PowerGateAtHub,                 PPSMC_MSG_PowerGateAtHub),
	MSG_MAP(SetSoftMinJpeg,                 PPSMC_MSG_SetSoftMinJpeg),
	MSG_MAP(SetHardMinFclkByFreq,           PPSMC_MSG_SetHardMinFclkByFreq),
};

static struct smu_12_0_cmn2aisc_mapping renoir_table_map[SMU_TABLE_COUNT] = {
	TAB_MAP_VALID(WATERMARKS),
	TAB_MAP_INVALID(CUSTOM_DPM),
	TAB_MAP_VALID(DPMCLOCKS),
	TAB_MAP_VALID(SMU_METRICS),
};

static int renoir_get_smu_msg_index(struct smu_context *smc, uint32_t index)
{
	struct smu_12_0_cmn2aisc_mapping mapping;

	if (index >= SMU_MSG_MAX_COUNT)
		return -EINVAL;

	mapping = renoir_message_map[index];
	if (!(mapping.valid_mapping))
		return -EINVAL;

	return mapping.map_to;
}

static int renoir_get_smu_table_index(struct smu_context *smc, uint32_t index)
{
	struct smu_12_0_cmn2aisc_mapping mapping;

	if (index >= SMU_TABLE_COUNT)
		return -EINVAL;

	mapping = renoir_table_map[index];
	if (!(mapping.valid_mapping))
		return -EINVAL;

	return mapping.map_to;
}

static int renoir_tables_init(struct smu_context *smu, struct smu_table *tables)
{
	struct smu_table_context *smu_table = &smu->smu_table;

	SMU_TABLE_INIT(tables, SMU_TABLE_WATERMARKS, sizeof(Watermarks_t),
		PAGE_SIZE, AMDGPU_GEM_DOMAIN_VRAM);
	SMU_TABLE_INIT(tables, SMU_TABLE_DPMCLOCKS, sizeof(DpmClocks_t),
		PAGE_SIZE, AMDGPU_GEM_DOMAIN_VRAM);
	SMU_TABLE_INIT(tables, SMU_TABLE_SMU_METRICS, sizeof(SmuMetrics_t),
		PAGE_SIZE, AMDGPU_GEM_DOMAIN_VRAM);

	smu_table->clocks_table = kzalloc(sizeof(DpmClocks_t), GFP_KERNEL);
	if (!smu_table->clocks_table)
		return -ENOMEM;

	return 0;
}

/**
 * This interface just for getting uclk ultimate freq and should't introduce
 * other likewise function result in overmuch callback.
 */
static int renoir_get_dpm_clk_limited(struct smu_context *smu, enum smu_clk_type clk_type,
						uint32_t dpm_level, uint32_t *freq)
{
	DpmClocks_t *clk_table = smu->smu_table.clocks_table;

	if (!clk_table || clk_type >= SMU_CLK_COUNT)
		return -EINVAL;

	GET_DPM_CUR_FREQ(clk_table, clk_type, dpm_level, *freq);

	return 0;
}

static int renoir_print_clk_levels(struct smu_context *smu,
			enum smu_clk_type clk_type, char *buf)
{
	int i, size = 0, ret = 0;
	uint32_t cur_value = 0, value = 0, count = 0, min = 0, max = 0;
	DpmClocks_t *clk_table = smu->smu_table.clocks_table;
	SmuMetrics_t metrics = {0};

	if (!clk_table || clk_type >= SMU_CLK_COUNT)
		return -EINVAL;

	ret = smu_update_table(smu, SMU_TABLE_SMU_METRICS, 0,
			       (void *)&metrics, false);
	if (ret)
		return ret;

	switch (clk_type) {
	case SMU_GFXCLK:
	case SMU_SCLK:
		/* retirve table returned paramters unit is MHz */
		cur_value = metrics.ClockFrequency[CLOCK_GFXCLK];
		ret = smu_get_dpm_freq_range(smu, SMU_GFXCLK, &min, &max);
		if (!ret) {
			/* driver only know min/max gfx_clk, Add level 1 for all other gfx clks */
			if (cur_value  == max)
				i = 2;
			else if (cur_value == min)
				i = 0;
			else
				i = 1;

			size += sprintf(buf + size, "0: %uMhz %s\n", min,
					i == 0 ? "*" : "");
			size += sprintf(buf + size, "1: %uMhz %s\n",
					i == 1 ? cur_value : RENOIR_UMD_PSTATE_GFXCLK,
					i == 1 ? "*" : "");
			size += sprintf(buf + size, "2: %uMhz %s\n", max,
					i == 2 ? "*" : "");
		}
		return size;
	case SMU_SOCCLK:
		count = NUM_SOCCLK_DPM_LEVELS;
		cur_value = metrics.ClockFrequency[CLOCK_SOCCLK];
		break;
	case SMU_MCLK:
		count = NUM_MEMCLK_DPM_LEVELS;
		cur_value = metrics.ClockFrequency[CLOCK_UMCCLK];
		break;
	case SMU_DCEFCLK:
		count = NUM_DCFCLK_DPM_LEVELS;
		cur_value = metrics.ClockFrequency[CLOCK_DCFCLK];
		break;
	case SMU_FCLK:
		count = NUM_FCLK_DPM_LEVELS;
		cur_value = metrics.ClockFrequency[CLOCK_FCLK];
		break;
	default:
		return -EINVAL;
	}

	for (i = 0; i < count; i++) {
		GET_DPM_CUR_FREQ(clk_table, clk_type, i, value);
		size += sprintf(buf + size, "%d: %uMhz %s\n", i, value,
				cur_value == value ? "*" : "");
	}

	return size;
}

static enum amd_pm_state_type renoir_get_current_power_state(struct smu_context *smu)
{
	enum amd_pm_state_type pm_type;
	struct smu_dpm_context *smu_dpm_ctx = &(smu->smu_dpm);

	if (!smu_dpm_ctx->dpm_context ||
	    !smu_dpm_ctx->dpm_current_power_state)
		return -EINVAL;

	mutex_lock(&(smu->mutex));
	switch (smu_dpm_ctx->dpm_current_power_state->classification.ui_label) {
	case SMU_STATE_UI_LABEL_BATTERY:
		pm_type = POWER_STATE_TYPE_BATTERY;
		break;
	case SMU_STATE_UI_LABEL_BALLANCED:
		pm_type = POWER_STATE_TYPE_BALANCED;
		break;
	case SMU_STATE_UI_LABEL_PERFORMANCE:
		pm_type = POWER_STATE_TYPE_PERFORMANCE;
		break;
	default:
		if (smu_dpm_ctx->dpm_current_power_state->classification.flags & SMU_STATE_CLASSIFICATION_FLAG_BOOT)
			pm_type = POWER_STATE_TYPE_INTERNAL_BOOT;
		else
			pm_type = POWER_STATE_TYPE_DEFAULT;
		break;
	}
	mutex_unlock(&(smu->mutex));

	return pm_type;
}

static int renoir_dpm_set_uvd_enable(struct smu_context *smu, bool enable)
{
	struct smu_power_context *smu_power = &smu->smu_power;
	struct smu_power_gate *power_gate = &smu_power->power_gate;
	int ret = 0;

	if (enable) {
		/* vcn dpm on is a prerequisite for vcn power gate messages */
		if (smu_feature_is_enabled(smu, SMU_FEATURE_VCN_PG_BIT)) {
			ret = smu_send_smc_msg_with_param(smu, SMU_MSG_PowerUpVcn, 1);
			if (ret)
				return ret;
		}
		power_gate->vcn_gated = false;
	} else {
		if (smu_feature_is_enabled(smu, SMU_FEATURE_VCN_PG_BIT)) {
			ret = smu_send_smc_msg(smu, SMU_MSG_PowerDownVcn);
			if (ret)
				return ret;
		}
		power_gate->vcn_gated = true;
	}

	return ret;
}

static int renoir_force_dpm_limit_value(struct smu_context *smu, bool highest)
{
	int ret = 0, i = 0;
	uint32_t min_freq, max_freq, force_freq;
	enum smu_clk_type clk_type;

	enum smu_clk_type clks[] = {
		SMU_GFXCLK,
		SMU_MCLK,
		SMU_SOCCLK,
	};

	for (i = 0; i < ARRAY_SIZE(clks); i++) {
		clk_type = clks[i];
		ret = smu_get_dpm_freq_range(smu, clk_type, &min_freq, &max_freq);
		if (ret)
			return ret;

		force_freq = highest ? max_freq : min_freq;
		ret = smu_set_soft_freq_range(smu, clk_type, force_freq, force_freq);
		if (ret)
			return ret;
	}

	return ret;
}

static int renoir_unforce_dpm_levels(struct smu_context *smu) {

	int ret = 0, i = 0;
	uint32_t min_freq, max_freq;
	enum smu_clk_type clk_type;

	struct clk_feature_map {
		enum smu_clk_type clk_type;
		uint32_t	feature;
	} clk_feature_map[] = {
		{SMU_GFXCLK, SMU_FEATURE_DPM_GFXCLK_BIT},
		{SMU_MCLK,   SMU_FEATURE_DPM_UCLK_BIT},
		{SMU_SOCCLK, SMU_FEATURE_DPM_SOCCLK_BIT},
	};

	for (i = 0; i < ARRAY_SIZE(clk_feature_map); i++) {
		if (!smu_feature_is_enabled(smu, clk_feature_map[i].feature))
		    continue;

		clk_type = clk_feature_map[i].clk_type;

		ret = smu_get_dpm_freq_range(smu, clk_type, &min_freq, &max_freq);
		if (ret)
			return ret;

		ret = smu_set_soft_freq_range(smu, clk_type, min_freq, max_freq);
		if (ret)
			return ret;
	}

	return ret;
}

static int renoir_get_workload_type(struct smu_context *smu, uint32_t profile)
{

	uint32_t  pplib_workload = 0;

	switch (profile) {
	case PP_SMC_POWER_PROFILE_FULLSCREEN3D:
		pplib_workload = WORKLOAD_PPLIB_FULL_SCREEN_3D_BIT;
		break;
	case PP_SMC_POWER_PROFILE_CUSTOM:
		pplib_workload = WORKLOAD_PPLIB_COUNT;
		break;
	case PP_SMC_POWER_PROFILE_VIDEO:
		pplib_workload = WORKLOAD_PPLIB_VIDEO_BIT;
		break;
	case PP_SMC_POWER_PROFILE_VR:
		pplib_workload = WORKLOAD_PPLIB_VR_BIT;
		break;
	case PP_SMC_POWER_PROFILE_COMPUTE:
		pplib_workload = WORKLOAD_PPLIB_COMPUTE_BIT;
		break;
	default:
		return -EINVAL;
	}

	return pplib_workload;
}

static int renoir_get_profiling_clk_mask(struct smu_context *smu,
					 enum amd_dpm_forced_level level,
					 uint32_t *sclk_mask,
					 uint32_t *mclk_mask,
					 uint32_t *soc_mask)
{

	if (level == AMD_DPM_FORCED_LEVEL_PROFILE_MIN_SCLK) {
		if (sclk_mask)
			*sclk_mask = 0;
	} else if (level == AMD_DPM_FORCED_LEVEL_PROFILE_MIN_MCLK) {
		if (mclk_mask)
			*mclk_mask = 0;
	} else if (level == AMD_DPM_FORCED_LEVEL_PROFILE_PEAK) {
		if(sclk_mask)
			/* The sclk as gfxclk and has three level about max/min/current */
			*sclk_mask = 3 - 1;

		if(mclk_mask)
			*mclk_mask = NUM_MEMCLK_DPM_LEVELS - 1;

		if(soc_mask)
			*soc_mask = NUM_SOCCLK_DPM_LEVELS - 1;
	}

	return 0;
}

static int renoir_force_clk_levels(struct smu_context *smu,
				   enum smu_clk_type clk_type, uint32_t mask)
{

	int ret = 0 ;
	uint32_t soft_min_level = 0, soft_max_level = 0, min_freq = 0, max_freq = 0;
	DpmClocks_t *clk_table = smu->smu_table.clocks_table;

	soft_min_level = mask ? (ffs(mask) - 1) : 0;
	soft_max_level = mask ? (fls(mask) - 1) : 0;

	switch (clk_type) {
	case SMU_GFXCLK:
	case SMU_SCLK:
		if (soft_min_level > 2 || soft_max_level > 2) {
			pr_info("Currently sclk only support 3 levels on APU\n");
			return -EINVAL;
		}

		ret = smu_get_dpm_freq_range(smu, SMU_GFXCLK, &min_freq, &max_freq);
		if (ret)
			return ret;
		ret = smu_send_smc_msg_with_param(smu, SMU_MSG_SetSoftMaxGfxClk,
					soft_max_level == 0 ? min_freq :
					soft_max_level == 1 ? RENOIR_UMD_PSTATE_GFXCLK : max_freq);
		if (ret)
			return ret;
		ret = smu_send_smc_msg_with_param(smu, SMU_MSG_SetHardMinGfxClk,
					soft_min_level == 2 ? max_freq :
					soft_min_level == 1 ? RENOIR_UMD_PSTATE_GFXCLK : min_freq);
		if (ret)
			return ret;
		break;
	case SMU_SOCCLK:
		GET_DPM_CUR_FREQ(clk_table, clk_type, soft_min_level, min_freq);
		GET_DPM_CUR_FREQ(clk_table, clk_type, soft_max_level, max_freq);
		ret = smu_send_smc_msg_with_param(smu, SMU_MSG_SetSoftMaxSocclkByFreq, max_freq);
		if (ret)
			return ret;
		ret = smu_send_smc_msg_with_param(smu, SMU_MSG_SetHardMinSocclkByFreq, min_freq);
		if (ret)
			return ret;
		break;
	case SMU_MCLK:
	case SMU_FCLK:
		GET_DPM_CUR_FREQ(clk_table, clk_type, soft_min_level, min_freq);
		GET_DPM_CUR_FREQ(clk_table, clk_type, soft_max_level, max_freq);
		ret = smu_send_smc_msg_with_param(smu, SMU_MSG_SetSoftMaxFclkByFreq, max_freq);
		if (ret)
			return ret;
		ret = smu_send_smc_msg_with_param(smu, SMU_MSG_SetHardMinFclkByFreq, min_freq);
		if (ret)
			return ret;
		break;
	default:
		break;
	}

	return ret;
}

static int renoir_set_power_profile_mode(struct smu_context *smu, long *input, uint32_t size)
{
	int workload_type, ret;
	uint32_t profile_mode = input[size];

	if (profile_mode > PP_SMC_POWER_PROFILE_CUSTOM) {
		pr_err("Invalid power profile mode %d\n", smu->power_profile_mode);
		return -EINVAL;
	}

	/* conv PP_SMC_POWER_PROFILE* to WORKLOAD_PPLIB_*_BIT */
	workload_type = smu_workload_get_type(smu, smu->power_profile_mode);
	if (workload_type < 0) {
		pr_err("Unsupported power profile mode %d on RENOIR\n",smu->power_profile_mode);
		return -EINVAL;
	}

	ret = smu_send_smc_msg_with_param(smu, SMU_MSG_SetWorkloadMask,
				    1 << workload_type);
	if (ret) {
		pr_err("Fail to set workload type %d\n", workload_type);
		return ret;
	}

	smu->power_profile_mode = profile_mode;

	return 0;
}

static int renoir_set_peak_clock_by_device(struct smu_context *smu)
{
	int ret = 0;
	uint32_t sclk_freq = 0, uclk_freq = 0;

	ret = smu_get_dpm_freq_range(smu, SMU_SCLK, NULL, &sclk_freq);
	if (ret)
		return ret;

	ret = smu_set_soft_freq_range(smu, SMU_SCLK, sclk_freq, sclk_freq);
	if (ret)
		return ret;

	ret = smu_get_dpm_freq_range(smu, SMU_UCLK, NULL, &uclk_freq);
	if (ret)
		return ret;

	ret = smu_set_soft_freq_range(smu, SMU_UCLK, uclk_freq, uclk_freq);
	if (ret)
		return ret;

	return ret;
}

static int renoir_set_performance_level(struct smu_context *smu, enum amd_dpm_forced_level level)
{
	int ret = 0;

	switch (level) {
	case AMD_DPM_FORCED_LEVEL_PROFILE_PEAK:
		ret = renoir_set_peak_clock_by_device(smu);
		break;
	default:
		ret = -EINVAL;
		break;
	}

	return ret;
}

static int renoir_print_clk_levels(struct smu_context *smu,
			enum smu_clk_type clk_type, char *buf)
{
	int i, size = 0, ret = 0;
	uint32_t cur_value = 0, value = 0, count = 0, min = 0, max = 0;
	DpmClocks_t *clk_table = smu->smu_table.clocks_table;
	SmuMetrics_t metrics = {0};

	if (!clk_table || clk_type >= SMU_CLK_COUNT)
		return -EINVAL;

	ret = smu_update_table(smu, SMU_TABLE_SMU_METRICS, 0,
			       (void *)&metrics, false);
	if (ret)
		return ret;

	switch (clk_type) {
	case SMU_GFXCLK:
	case SMU_SCLK:
		/* retirve table returned paramters unit is MHz */
		cur_value = metrics.ClockFrequency[CLOCK_GFXCLK];
		ret = smu_get_dpm_freq_range(smu, SMU_GFXCLK, &min, &max);
		if (!ret) {
			/* driver only know min/max gfx_clk, Add level 1 for all other gfx clks */
			if (cur_value  == max)
				i = 2;
			else if (cur_value == min)
				i = 0;
			else
				i = 1;

			size += sprintf(buf + size, "0: %uMhz %s\n", min,
					i == 0 ? "*" : "");
			size += sprintf(buf + size, "1: %uMhz %s\n",
					i == 1 ? cur_value : RENOIR_UMD_PSTATE_GFXCLK,
					i == 1 ? "*" : "");
			size += sprintf(buf + size, "2: %uMhz %s\n", max,
					i == 2 ? "*" : "");
		}
		return size;
	case SMU_SOCCLK:
		count = NUM_SOCCLK_DPM_LEVELS;
		cur_value = metrics.ClockFrequency[CLOCK_SOCCLK];
		break;
	case SMU_MCLK:
		count = NUM_MEMCLK_DPM_LEVELS;
		cur_value = metrics.ClockFrequency[CLOCK_UMCCLK];
		break;
	case SMU_DCEFCLK:
		count = NUM_DCFCLK_DPM_LEVELS;
		cur_value = metrics.ClockFrequency[CLOCK_DCFCLK];
		break;
	case SMU_FCLK:
		count = NUM_FCLK_DPM_LEVELS;
		cur_value = metrics.ClockFrequency[CLOCK_FCLK];
		break;
	default:
		return -EINVAL;
	}

	for (i = 0; i < count; i++) {
		GET_DPM_CUR_FREQ(clk_table, clk_type, i, value);
		size += sprintf(buf + size, "%d: %uMhz %s\n", i, value,
				cur_value == value ? "*" : "");
	}

	return size;
}

static const struct pptable_funcs renoir_ppt_funcs = {
	.get_smu_msg_index = renoir_get_smu_msg_index,
	.get_smu_table_index = renoir_get_smu_table_index,
	.tables_init = renoir_tables_init,
	.set_power_state = NULL,
<<<<<<< HEAD
	.get_dpm_uclk_limited = renoir_get_dpm_uclk_limited,
	.print_clk_levels = renoir_print_clk_levels,
=======
	.get_dpm_clk_limited = renoir_get_dpm_clk_limited,
	.print_clk_levels = renoir_print_clk_levels,
	.get_current_power_state = renoir_get_current_power_state,
	.dpm_set_uvd_enable = renoir_dpm_set_uvd_enable,
	.force_dpm_limit_value = renoir_force_dpm_limit_value,
	.unforce_dpm_levels = renoir_unforce_dpm_levels,
	.get_workload_type = renoir_get_workload_type,
	.get_profiling_clk_mask = renoir_get_profiling_clk_mask,
	.force_clk_levels = renoir_force_clk_levels,
	.set_power_profile_mode = renoir_set_power_profile_mode,
	.set_performance_level = renoir_set_performance_level,
>>>>>>> 1cd4d9ee
};

void renoir_set_ppt_funcs(struct smu_context *smu)
{
	smu->ppt_funcs = &renoir_ppt_funcs;
	smu->smc_if_version = SMU12_DRIVER_IF_VERSION;
	smu->is_apu = true;
}<|MERGE_RESOLUTION|>--- conflicted
+++ resolved
@@ -546,84 +546,11 @@
 	return ret;
 }
 
-static int renoir_print_clk_levels(struct smu_context *smu,
-			enum smu_clk_type clk_type, char *buf)
-{
-	int i, size = 0, ret = 0;
-	uint32_t cur_value = 0, value = 0, count = 0, min = 0, max = 0;
-	DpmClocks_t *clk_table = smu->smu_table.clocks_table;
-	SmuMetrics_t metrics = {0};
-
-	if (!clk_table || clk_type >= SMU_CLK_COUNT)
-		return -EINVAL;
-
-	ret = smu_update_table(smu, SMU_TABLE_SMU_METRICS, 0,
-			       (void *)&metrics, false);
-	if (ret)
-		return ret;
-
-	switch (clk_type) {
-	case SMU_GFXCLK:
-	case SMU_SCLK:
-		/* retirve table returned paramters unit is MHz */
-		cur_value = metrics.ClockFrequency[CLOCK_GFXCLK];
-		ret = smu_get_dpm_freq_range(smu, SMU_GFXCLK, &min, &max);
-		if (!ret) {
-			/* driver only know min/max gfx_clk, Add level 1 for all other gfx clks */
-			if (cur_value  == max)
-				i = 2;
-			else if (cur_value == min)
-				i = 0;
-			else
-				i = 1;
-
-			size += sprintf(buf + size, "0: %uMhz %s\n", min,
-					i == 0 ? "*" : "");
-			size += sprintf(buf + size, "1: %uMhz %s\n",
-					i == 1 ? cur_value : RENOIR_UMD_PSTATE_GFXCLK,
-					i == 1 ? "*" : "");
-			size += sprintf(buf + size, "2: %uMhz %s\n", max,
-					i == 2 ? "*" : "");
-		}
-		return size;
-	case SMU_SOCCLK:
-		count = NUM_SOCCLK_DPM_LEVELS;
-		cur_value = metrics.ClockFrequency[CLOCK_SOCCLK];
-		break;
-	case SMU_MCLK:
-		count = NUM_MEMCLK_DPM_LEVELS;
-		cur_value = metrics.ClockFrequency[CLOCK_UMCCLK];
-		break;
-	case SMU_DCEFCLK:
-		count = NUM_DCFCLK_DPM_LEVELS;
-		cur_value = metrics.ClockFrequency[CLOCK_DCFCLK];
-		break;
-	case SMU_FCLK:
-		count = NUM_FCLK_DPM_LEVELS;
-		cur_value = metrics.ClockFrequency[CLOCK_FCLK];
-		break;
-	default:
-		return -EINVAL;
-	}
-
-	for (i = 0; i < count; i++) {
-		GET_DPM_CUR_FREQ(clk_table, clk_type, i, value);
-		size += sprintf(buf + size, "%d: %uMhz %s\n", i, value,
-				cur_value == value ? "*" : "");
-	}
-
-	return size;
-}
-
 static const struct pptable_funcs renoir_ppt_funcs = {
 	.get_smu_msg_index = renoir_get_smu_msg_index,
 	.get_smu_table_index = renoir_get_smu_table_index,
 	.tables_init = renoir_tables_init,
 	.set_power_state = NULL,
-<<<<<<< HEAD
-	.get_dpm_uclk_limited = renoir_get_dpm_uclk_limited,
-	.print_clk_levels = renoir_print_clk_levels,
-=======
 	.get_dpm_clk_limited = renoir_get_dpm_clk_limited,
 	.print_clk_levels = renoir_print_clk_levels,
 	.get_current_power_state = renoir_get_current_power_state,
@@ -635,7 +562,6 @@
 	.force_clk_levels = renoir_force_clk_levels,
 	.set_power_profile_mode = renoir_set_power_profile_mode,
 	.set_performance_level = renoir_set_performance_level,
->>>>>>> 1cd4d9ee
 };
 
 void renoir_set_ppt_funcs(struct smu_context *smu)
