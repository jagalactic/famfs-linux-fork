--- conflicted
+++ resolved
@@ -837,11 +837,7 @@
 	const struct iommu_ops *ops = smmu->iommu.ops;
 	int err;
 
-<<<<<<< HEAD
-	err = iommu_fwspec_init(dev, &smmu->dev->of_node->fwnode, ops);
-=======
-	err = iommu_fwspec_init(dev, of_fwnode_handle(dev->of_node));
->>>>>>> 3e36c15f
+	err = iommu_fwspec_init(dev, dev_fwnode(smmu->dev));
 	if (err < 0) {
 		dev_err(dev, "failed to initialize fwspec: %d\n", err);
 		return err;
