/*
 * Copyright (C) 2016 Felix Fietkau <nbd@nbd.name>
 *
 * Permission to use, copy, modify, and/or distribute this software for any
 * purpose with or without fee is hereby granted, provided that the above
 * copyright notice and this permission notice appear in all copies.
 *
 * THE SOFTWARE IS PROVIDED "AS IS" AND THE AUTHOR DISCLAIMS ALL WARRANTIES
 * WITH REGARD TO THIS SOFTWARE INCLUDING ALL IMPLIED WARRANTIES OF
 * MERCHANTABILITY AND FITNESS. IN NO EVENT SHALL THE AUTHOR BE LIABLE FOR
 * ANY SPECIAL, DIRECT, INDIRECT, OR CONSEQUENTIAL DAMAGES OR ANY DAMAGES
 * WHATSOEVER RESULTING FROM LOSS OF USE, DATA OR PROFITS, WHETHER IN AN
 * ACTION OF CONTRACT, NEGLIGENCE OR OTHER TORTIOUS ACTION, ARISING OUT OF
 * OR IN CONNECTION WITH THE USE OR PERFORMANCE OF THIS SOFTWARE.
 */
#include <linux/of.h>
#include "mt76.h"

#define CHAN2G(_idx, _freq) {			\
	.band = NL80211_BAND_2GHZ,		\
	.center_freq = (_freq),			\
	.hw_value = (_idx),			\
	.max_power = 30,			\
}

#define CHAN5G(_idx, _freq) {			\
	.band = NL80211_BAND_5GHZ,		\
	.center_freq = (_freq),			\
	.hw_value = (_idx),			\
	.max_power = 30,			\
}

static const struct ieee80211_channel mt76_channels_2ghz[] = {
	CHAN2G(1, 2412),
	CHAN2G(2, 2417),
	CHAN2G(3, 2422),
	CHAN2G(4, 2427),
	CHAN2G(5, 2432),
	CHAN2G(6, 2437),
	CHAN2G(7, 2442),
	CHAN2G(8, 2447),
	CHAN2G(9, 2452),
	CHAN2G(10, 2457),
	CHAN2G(11, 2462),
	CHAN2G(12, 2467),
	CHAN2G(13, 2472),
	CHAN2G(14, 2484),
};

static const struct ieee80211_channel mt76_channels_5ghz[] = {
	CHAN5G(36, 5180),
	CHAN5G(40, 5200),
	CHAN5G(44, 5220),
	CHAN5G(48, 5240),

	CHAN5G(52, 5260),
	CHAN5G(56, 5280),
	CHAN5G(60, 5300),
	CHAN5G(64, 5320),

	CHAN5G(100, 5500),
	CHAN5G(104, 5520),
	CHAN5G(108, 5540),
	CHAN5G(112, 5560),
	CHAN5G(116, 5580),
	CHAN5G(120, 5600),
	CHAN5G(124, 5620),
	CHAN5G(128, 5640),
	CHAN5G(132, 5660),
	CHAN5G(136, 5680),
	CHAN5G(140, 5700),

	CHAN5G(149, 5745),
	CHAN5G(153, 5765),
	CHAN5G(157, 5785),
	CHAN5G(161, 5805),
	CHAN5G(165, 5825),
};

static const struct ieee80211_tpt_blink mt76_tpt_blink[] = {
	{ .throughput =   0 * 1024, .blink_time = 334 },
	{ .throughput =   1 * 1024, .blink_time = 260 },
	{ .throughput =   5 * 1024, .blink_time = 220 },
	{ .throughput =  10 * 1024, .blink_time = 190 },
	{ .throughput =  20 * 1024, .blink_time = 170 },
	{ .throughput =  50 * 1024, .blink_time = 150 },
	{ .throughput =  70 * 1024, .blink_time = 130 },
	{ .throughput = 100 * 1024, .blink_time = 110 },
	{ .throughput = 200 * 1024, .blink_time =  80 },
	{ .throughput = 300 * 1024, .blink_time =  50 },
};

static int mt76_led_init(struct mt76_dev *dev)
{
	struct device_node *np = dev->dev->of_node;
	struct ieee80211_hw *hw = dev->hw;
	int led_pin;

	if (!dev->led_cdev.brightness_set && !dev->led_cdev.blink_set)
		return 0;

	snprintf(dev->led_name, sizeof(dev->led_name),
		 "mt76-%s", wiphy_name(hw->wiphy));

	dev->led_cdev.name = dev->led_name;
	dev->led_cdev.default_trigger =
		ieee80211_create_tpt_led_trigger(hw,
					IEEE80211_TPT_LEDTRIG_FL_RADIO,
					mt76_tpt_blink,
					ARRAY_SIZE(mt76_tpt_blink));

	np = of_get_child_by_name(np, "led");
	if (np) {
		if (!of_property_read_u32(np, "led-sources", &led_pin))
			dev->led_pin = led_pin;
		dev->led_al = of_property_read_bool(np, "led-active-low");
	}

	return devm_led_classdev_register(dev->dev, &dev->led_cdev);
}

static void mt76_init_stream_cap(struct mt76_dev *dev,
				 struct ieee80211_supported_band *sband,
				 bool vht)
{
	struct ieee80211_sta_ht_cap *ht_cap = &sband->ht_cap;
	int i, nstream = hweight8(dev->antenna_mask);
	struct ieee80211_sta_vht_cap *vht_cap;
	u16 mcs_map = 0;

	if (nstream > 1)
		ht_cap->cap |= IEEE80211_HT_CAP_TX_STBC;
	else
		ht_cap->cap &= ~IEEE80211_HT_CAP_TX_STBC;

	for (i = 0; i < IEEE80211_HT_MCS_MASK_LEN; i++)
		ht_cap->mcs.rx_mask[i] = i < nstream ? 0xff : 0;

	if (!vht)
		return;

	vht_cap = &sband->vht_cap;
	if (nstream > 1)
		vht_cap->cap |= IEEE80211_VHT_CAP_TXSTBC;
	else
		vht_cap->cap &= ~IEEE80211_VHT_CAP_TXSTBC;

	for (i = 0; i < 8; i++) {
		if (i < nstream)
			mcs_map |= (IEEE80211_VHT_MCS_SUPPORT_0_9 << (i * 2));
		else
			mcs_map |=
				(IEEE80211_VHT_MCS_NOT_SUPPORTED << (i * 2));
	}
	vht_cap->vht_mcs.rx_mcs_map = cpu_to_le16(mcs_map);
	vht_cap->vht_mcs.tx_mcs_map = cpu_to_le16(mcs_map);
}

void mt76_set_stream_caps(struct mt76_dev *dev, bool vht)
{
	if (dev->cap.has_2ghz)
		mt76_init_stream_cap(dev, &dev->sband_2g.sband, false);
	if (dev->cap.has_5ghz)
		mt76_init_stream_cap(dev, &dev->sband_5g.sband, vht);
}
EXPORT_SYMBOL_GPL(mt76_set_stream_caps);

static int
mt76_init_sband(struct mt76_dev *dev, struct mt76_sband *msband,
		const struct ieee80211_channel *chan, int n_chan,
		struct ieee80211_rate *rates, int n_rates, bool vht)
{
	struct ieee80211_supported_band *sband = &msband->sband;
	struct ieee80211_sta_ht_cap *ht_cap;
	struct ieee80211_sta_vht_cap *vht_cap;
	void *chanlist;
	int size;

	size = n_chan * sizeof(*chan);
	chanlist = devm_kmemdup(dev->dev, chan, size, GFP_KERNEL);
	if (!chanlist)
		return -ENOMEM;

	msband->chan = devm_kcalloc(dev->dev, n_chan, sizeof(*msband->chan),
				    GFP_KERNEL);
	if (!msband->chan)
		return -ENOMEM;

	sband->channels = chanlist;
	sband->n_channels = n_chan;
	sband->bitrates = rates;
	sband->n_bitrates = n_rates;
	dev->chandef.chan = &sband->channels[0];

	ht_cap = &sband->ht_cap;
	ht_cap->ht_supported = true;
	ht_cap->cap |= IEEE80211_HT_CAP_SUP_WIDTH_20_40 |
		       IEEE80211_HT_CAP_GRN_FLD |
		       IEEE80211_HT_CAP_SGI_20 |
		       IEEE80211_HT_CAP_SGI_40 |
		       (1 << IEEE80211_HT_CAP_RX_STBC_SHIFT);

	ht_cap->mcs.tx_params = IEEE80211_HT_MCS_TX_DEFINED;
	ht_cap->ampdu_factor = IEEE80211_HT_MAX_AMPDU_64K;
	ht_cap->ampdu_density = IEEE80211_HT_MPDU_DENSITY_4;

	mt76_init_stream_cap(dev, sband, vht);

	if (!vht)
		return 0;

	vht_cap = &sband->vht_cap;
	vht_cap->vht_supported = true;
	vht_cap->cap |= IEEE80211_VHT_CAP_RXLDPC |
			IEEE80211_VHT_CAP_RXSTBC_1 |
			IEEE80211_VHT_CAP_SHORT_GI_80 |
			IEEE80211_VHT_CAP_RX_ANTENNA_PATTERN |
			IEEE80211_VHT_CAP_TX_ANTENNA_PATTERN |
			(3 << IEEE80211_VHT_CAP_MAX_A_MPDU_LENGTH_EXPONENT_SHIFT);

	return 0;
}

static int
mt76_init_sband_2g(struct mt76_dev *dev, struct ieee80211_rate *rates,
		   int n_rates)
{
	dev->hw->wiphy->bands[NL80211_BAND_2GHZ] = &dev->sband_2g.sband;

	return mt76_init_sband(dev, &dev->sband_2g,
			       mt76_channels_2ghz,
			       ARRAY_SIZE(mt76_channels_2ghz),
			       rates, n_rates, false);
}

static int
mt76_init_sband_5g(struct mt76_dev *dev, struct ieee80211_rate *rates,
		   int n_rates, bool vht)
{
	dev->hw->wiphy->bands[NL80211_BAND_5GHZ] = &dev->sband_5g.sband;

	return mt76_init_sband(dev, &dev->sband_5g,
			       mt76_channels_5ghz,
			       ARRAY_SIZE(mt76_channels_5ghz),
			       rates, n_rates, vht);
}

static void
mt76_check_sband(struct mt76_dev *dev, int band)
{
	struct ieee80211_supported_band *sband = dev->hw->wiphy->bands[band];
	bool found = false;
	int i;

	if (!sband)
		return;

	for (i = 0; i < sband->n_channels; i++) {
		if (sband->channels[i].flags & IEEE80211_CHAN_DISABLED)
			continue;

		found = true;
		break;
	}

	if (found)
		return;

	sband->n_channels = 0;
	dev->hw->wiphy->bands[band] = NULL;
}

struct mt76_dev *
mt76_alloc_device(struct device *pdev, unsigned int size,
		  const struct ieee80211_ops *ops,
		  const struct mt76_driver_ops *drv_ops)
{
	struct ieee80211_hw *hw;
	struct mt76_dev *dev;

	hw = ieee80211_alloc_hw(size, ops);
	if (!hw)
		return NULL;

	dev = hw->priv;
	dev->hw = hw;
	dev->dev = pdev;
	dev->drv = drv_ops;

	spin_lock_init(&dev->rx_lock);
	spin_lock_init(&dev->lock);
	spin_lock_init(&dev->cc_lock);
	mutex_init(&dev->mutex);
	init_waitqueue_head(&dev->tx_wait);
	skb_queue_head_init(&dev->status_list);

	return dev;
}
EXPORT_SYMBOL_GPL(mt76_alloc_device);

int mt76_register_device(struct mt76_dev *dev, bool vht,
			 struct ieee80211_rate *rates, int n_rates)
{
	struct ieee80211_hw *hw = dev->hw;
	struct wiphy *wiphy = hw->wiphy;
	int ret;

	dev_set_drvdata(dev->dev, dev);

	INIT_LIST_HEAD(&dev->txwi_cache);

	SET_IEEE80211_DEV(hw, dev->dev);
	SET_IEEE80211_PERM_ADDR(hw, dev->macaddr);

	wiphy->features |= NL80211_FEATURE_ACTIVE_MONITOR;

	wiphy_ext_feature_set(wiphy, NL80211_EXT_FEATURE_CQM_RSSI_LIST);

	wiphy->available_antennas_tx = dev->antenna_mask;
	wiphy->available_antennas_rx = dev->antenna_mask;

	hw->txq_data_size = sizeof(struct mt76_txq);
	hw->max_tx_fragments = 16;

	ieee80211_hw_set(hw, SIGNAL_DBM);
	ieee80211_hw_set(hw, PS_NULLFUNC_STACK);
	ieee80211_hw_set(hw, HOST_BROADCAST_PS_BUFFERING);
	ieee80211_hw_set(hw, AMPDU_AGGREGATION);
	ieee80211_hw_set(hw, SUPPORTS_RC_TABLE);
	ieee80211_hw_set(hw, SUPPORT_FAST_XMIT);
	ieee80211_hw_set(hw, SUPPORTS_CLONED_SKBS);
	ieee80211_hw_set(hw, SUPPORTS_AMSDU_IN_AMPDU);
	ieee80211_hw_set(hw, TX_AMSDU);
	ieee80211_hw_set(hw, TX_FRAG_LIST);
	ieee80211_hw_set(hw, MFP_CAPABLE);
	ieee80211_hw_set(hw, AP_LINK_PS);
	ieee80211_hw_set(hw, REPORTS_TX_ACK_STATUS);
	ieee80211_hw_set(hw, NEEDS_UNIQUE_STA_ADDR);

	wiphy->flags |= WIPHY_FLAG_IBSS_RSN;

	if (dev->cap.has_2ghz) {
		ret = mt76_init_sband_2g(dev, rates, n_rates);
		if (ret)
			return ret;
	}

	if (dev->cap.has_5ghz) {
		ret = mt76_init_sband_5g(dev, rates + 4, n_rates - 4, vht);
		if (ret)
			return ret;
	}

	wiphy_read_of_freq_limits(dev->hw->wiphy);
	mt76_check_sband(dev, NL80211_BAND_2GHZ);
	mt76_check_sband(dev, NL80211_BAND_5GHZ);

	if (IS_ENABLED(CONFIG_MT76_LEDS)) {
		ret = mt76_led_init(dev);
		if (ret)
			return ret;
	}

	return ieee80211_register_hw(hw);
}
EXPORT_SYMBOL_GPL(mt76_register_device);

void mt76_unregister_device(struct mt76_dev *dev)
{
	struct ieee80211_hw *hw = dev->hw;

	mt76_tx_status_check(dev, NULL, true);
	ieee80211_unregister_hw(hw);
}
EXPORT_SYMBOL_GPL(mt76_unregister_device);

void mt76_free_device(struct mt76_dev *dev)
{
	mt76_tx_free(dev);
	ieee80211_free_hw(dev->hw);
}
EXPORT_SYMBOL_GPL(mt76_free_device);

void mt76_rx(struct mt76_dev *dev, enum mt76_rxq_id q, struct sk_buff *skb)
{
	if (!test_bit(MT76_STATE_RUNNING, &dev->state)) {
		dev_kfree_skb(skb);
		return;
	}

	__skb_queue_tail(&dev->rx_skb[q], skb);
}
EXPORT_SYMBOL_GPL(mt76_rx);

bool mt76_has_tx_pending(struct mt76_dev *dev)
{
	struct mt76_queue *q;
	int i;

	for (i = 0; i < ARRAY_SIZE(dev->q_tx); i++) {
		q = dev->q_tx[i].q;
		if (q && q->queued)
			return true;
	}

	return false;
}
EXPORT_SYMBOL_GPL(mt76_has_tx_pending);

void mt76_set_channel(struct mt76_dev *dev)
{
	struct ieee80211_hw *hw = dev->hw;
	struct cfg80211_chan_def *chandef = &hw->conf.chandef;
	struct mt76_channel_state *state;
	bool offchannel = hw->conf.flags & IEEE80211_CONF_OFFCHANNEL;
	int timeout = HZ / 5;

	if (offchannel)
		set_bit(MT76_OFFCHANNEL, &dev->state);
	else
		clear_bit(MT76_OFFCHANNEL, &dev->state);

	wait_event_timeout(dev->tx_wait, !mt76_has_tx_pending(dev), timeout);

	if (dev->drv->update_survey)
		dev->drv->update_survey(dev);

	dev->chandef = *chandef;

	if (!offchannel)
		dev->main_chan = chandef->chan;

	if (chandef->chan != dev->main_chan) {
		state = mt76_channel_state(dev, chandef->chan);
		memset(state, 0, sizeof(*state));
	}
}
EXPORT_SYMBOL_GPL(mt76_set_channel);

int mt76_get_survey(struct ieee80211_hw *hw, int idx,
		    struct survey_info *survey)
{
	struct mt76_dev *dev = hw->priv;
	struct mt76_sband *sband;
	struct ieee80211_channel *chan;
	struct mt76_channel_state *state;
	int ret = 0;

	if (idx == 0 && dev->drv->update_survey)
		dev->drv->update_survey(dev);

	sband = &dev->sband_2g;
	if (idx >= sband->sband.n_channels) {
		idx -= sband->sband.n_channels;
		sband = &dev->sband_5g;
	}

	if (idx >= sband->sband.n_channels)
		return -ENOENT;

	chan = &sband->sband.channels[idx];
	state = mt76_channel_state(dev, chan);

	memset(survey, 0, sizeof(*survey));
	survey->channel = chan;
	survey->filled = SURVEY_INFO_TIME | SURVEY_INFO_TIME_BUSY;
	if (chan == dev->main_chan)
		survey->filled |= SURVEY_INFO_IN_USE;

	spin_lock_bh(&dev->cc_lock);
	survey->time = div_u64(state->cc_active, 1000);
	survey->time_busy = div_u64(state->cc_busy, 1000);
	spin_unlock_bh(&dev->cc_lock);

	return ret;
}
EXPORT_SYMBOL_GPL(mt76_get_survey);

void mt76_wcid_key_setup(struct mt76_dev *dev, struct mt76_wcid *wcid,
			 struct ieee80211_key_conf *key)
{
	struct ieee80211_key_seq seq;
	int i;

	wcid->rx_check_pn = false;

	if (!key)
		return;

	if (key->cipher == WLAN_CIPHER_SUITE_CCMP)
		wcid->rx_check_pn = true;

	for (i = 0; i < IEEE80211_NUM_TIDS; i++) {
		ieee80211_get_key_rx_seq(key, i, &seq);
		memcpy(wcid->rx_key_pn[i], seq.ccmp.pn, sizeof(seq.ccmp.pn));
	}
}
EXPORT_SYMBOL(mt76_wcid_key_setup);

struct ieee80211_sta *mt76_rx_convert(struct sk_buff *skb)
{
	struct ieee80211_rx_status *status = IEEE80211_SKB_RXCB(skb);
	struct mt76_rx_status mstat;

	mstat = *((struct mt76_rx_status *) skb->cb);
	memset(status, 0, sizeof(*status));

	status->flag = mstat.flag;
	status->freq = mstat.freq;
	status->enc_flags = mstat.enc_flags;
	status->encoding = mstat.encoding;
	status->bw = mstat.bw;
	status->rate_idx = mstat.rate_idx;
	status->nss = mstat.nss;
	status->band = mstat.band;
	status->signal = mstat.signal;
	status->chains = mstat.chains;

	BUILD_BUG_ON(sizeof(mstat) > sizeof(skb->cb));
	BUILD_BUG_ON(sizeof(status->chain_signal) != sizeof(mstat.chain_signal));
	memcpy(status->chain_signal, mstat.chain_signal, sizeof(mstat.chain_signal));

	return wcid_to_sta(mstat.wcid);
}
EXPORT_SYMBOL(mt76_rx_convert);

static int
mt76_check_ccmp_pn(struct sk_buff *skb)
{
	struct mt76_rx_status *status = (struct mt76_rx_status *) skb->cb;
	struct mt76_wcid *wcid = status->wcid;
	struct ieee80211_hdr *hdr;
	int ret;

	if (!(status->flag & RX_FLAG_DECRYPTED))
		return 0;

	if (!wcid || !wcid->rx_check_pn)
		return 0;

	if (!(status->flag & RX_FLAG_IV_STRIPPED)) {
		/*
		 * Validate the first fragment both here and in mac80211
		 * All further fragments will be validated by mac80211 only.
		 */
		hdr = (struct ieee80211_hdr *) skb->data;
		if (ieee80211_is_frag(hdr) &&
		    !ieee80211_is_first_frag(hdr->frame_control))
			return 0;
	}

	BUILD_BUG_ON(sizeof(status->iv) != sizeof(wcid->rx_key_pn[0]));
	ret = memcmp(status->iv, wcid->rx_key_pn[status->tid],
		     sizeof(status->iv));
	if (ret <= 0)
		return -EINVAL; /* replay */

	memcpy(wcid->rx_key_pn[status->tid], status->iv, sizeof(status->iv));

	if (status->flag & RX_FLAG_IV_STRIPPED)
		status->flag |= RX_FLAG_PN_VALIDATED;

	return 0;
}

static void
mt76_check_sta(struct mt76_dev *dev, struct sk_buff *skb)
{
	struct mt76_rx_status *status = (struct mt76_rx_status *) skb->cb;
	struct ieee80211_hdr *hdr = (struct ieee80211_hdr *) skb->data;
	struct ieee80211_sta *sta;
	struct mt76_wcid *wcid = status->wcid;
	bool ps;
	int i;

	if (ieee80211_is_pspoll(hdr->frame_control) && !wcid) {
		sta = ieee80211_find_sta_by_ifaddr(dev->hw, hdr->addr2, NULL);
		if (sta)
			wcid = status->wcid = (struct mt76_wcid *) sta->drv_priv;
	}

	if (!wcid || !wcid->sta)
		return;

	sta = container_of((void *) wcid, struct ieee80211_sta, drv_priv);

	if (status->signal <= 0)
		ewma_signal_add(&wcid->rssi, -status->signal);

	wcid->inactive_count = 0;

	if (!test_bit(MT_WCID_FLAG_CHECK_PS, &wcid->flags))
		return;

	if (ieee80211_is_pspoll(hdr->frame_control)) {
		ieee80211_sta_pspoll(sta);
		return;
	}

	if (ieee80211_has_morefrags(hdr->frame_control) ||
		!(ieee80211_is_mgmt(hdr->frame_control) ||
		  ieee80211_is_data(hdr->frame_control)))
		return;

	ps = ieee80211_has_pm(hdr->frame_control);

	if (ps && (ieee80211_is_data_qos(hdr->frame_control) ||
		   ieee80211_is_qos_nullfunc(hdr->frame_control)))
		ieee80211_sta_uapsd_trigger(sta, status->tid);

	if (!!test_bit(MT_WCID_FLAG_PS, &wcid->flags) == ps)
		return;

	if (ps)
		set_bit(MT_WCID_FLAG_PS, &wcid->flags);
	else
		clear_bit(MT_WCID_FLAG_PS, &wcid->flags);

	dev->drv->sta_ps(dev, sta, ps);
	ieee80211_sta_ps_transition(sta, ps);

	if (ps)
		return;

	for (i = 0; i < ARRAY_SIZE(sta->txq); i++) {
		struct mt76_txq *mtxq;

		if (!sta->txq[i])
			continue;

		mtxq = (struct mt76_txq *) sta->txq[i]->drv_priv;
		if (!skb_queue_empty(&mtxq->retry_q))
			ieee80211_schedule_txq(dev->hw, sta->txq[i]);
	}
}

void mt76_rx_complete(struct mt76_dev *dev, struct sk_buff_head *frames,
		      struct napi_struct *napi)
{
	struct ieee80211_sta *sta;
	struct sk_buff *skb;

	spin_lock(&dev->rx_lock);
	while ((skb = __skb_dequeue(frames)) != NULL) {
		if (mt76_check_ccmp_pn(skb)) {
			dev_kfree_skb(skb);
			continue;
		}

		sta = mt76_rx_convert(skb);
		ieee80211_rx_napi(dev->hw, sta, skb, napi);
	}
	spin_unlock(&dev->rx_lock);
}

void mt76_rx_poll_complete(struct mt76_dev *dev, enum mt76_rxq_id q,
			   struct napi_struct *napi)
{
	struct sk_buff_head frames;
	struct sk_buff *skb;

	__skb_queue_head_init(&frames);

	while ((skb = __skb_dequeue(&dev->rx_skb[q])) != NULL) {
		mt76_check_sta(dev, skb);
		mt76_rx_aggr_reorder(skb, &frames);
	}

	mt76_rx_complete(dev, &frames, napi);
}
EXPORT_SYMBOL_GPL(mt76_rx_poll_complete);

static int
mt76_sta_add(struct mt76_dev *dev, struct ieee80211_vif *vif,
	     struct ieee80211_sta *sta)
{
	struct mt76_wcid *wcid = (struct mt76_wcid *)sta->drv_priv;
	int ret;
	int i;

	mutex_lock(&dev->mutex);

	ret = dev->drv->sta_add(dev, vif, sta);
	if (ret)
		goto out;

	for (i = 0; i < ARRAY_SIZE(sta->txq); i++) {
		struct mt76_txq *mtxq;

		if (!sta->txq[i])
			continue;

		mtxq = (struct mt76_txq *)sta->txq[i]->drv_priv;
		mtxq->wcid = wcid;

		mt76_txq_init(dev, sta->txq[i]);
	}

	ewma_signal_init(&wcid->rssi);
	rcu_assign_pointer(dev->wcid[wcid->idx], wcid);

out:
	mutex_unlock(&dev->mutex);

	return ret;
}

void __mt76_sta_remove(struct mt76_dev *dev, struct ieee80211_vif *vif,
		       struct ieee80211_sta *sta)
{
	struct mt76_wcid *wcid = (struct mt76_wcid *)sta->drv_priv;
	int i, idx = wcid->idx;

	rcu_assign_pointer(dev->wcid[idx], NULL);
	synchronize_rcu();

	if (dev->drv->sta_remove)
		dev->drv->sta_remove(dev, vif, sta);

	mt76_tx_status_check(dev, wcid, true);
	for (i = 0; i < ARRAY_SIZE(sta->txq); i++)
		mt76_txq_remove(dev, sta->txq[i]);
	mt76_wcid_free(dev->wcid_mask, idx);
}
EXPORT_SYMBOL_GPL(__mt76_sta_remove);

static void
mt76_sta_remove(struct mt76_dev *dev, struct ieee80211_vif *vif,
		struct ieee80211_sta *sta)
{
	mutex_lock(&dev->mutex);
	__mt76_sta_remove(dev, vif, sta);
	mutex_unlock(&dev->mutex);
}

int mt76_sta_state(struct ieee80211_hw *hw, struct ieee80211_vif *vif,
		   struct ieee80211_sta *sta,
		   enum ieee80211_sta_state old_state,
		   enum ieee80211_sta_state new_state)
{
	struct mt76_dev *dev = hw->priv;

	if (old_state == IEEE80211_STA_NOTEXIST &&
	    new_state == IEEE80211_STA_NONE)
		return mt76_sta_add(dev, vif, sta);

	if (old_state == IEEE80211_STA_AUTH &&
	    new_state == IEEE80211_STA_ASSOC &&
	    dev->drv->sta_assoc)
		dev->drv->sta_assoc(dev, vif, sta);

	if (old_state == IEEE80211_STA_NONE &&
		 new_state == IEEE80211_STA_NOTEXIST)
		mt76_sta_remove(dev, vif, sta);

	return 0;
}
EXPORT_SYMBOL_GPL(mt76_sta_state);

int mt76_get_txpower(struct ieee80211_hw *hw, struct ieee80211_vif *vif,
		     int *dbm)
{
	struct mt76_dev *dev = hw->priv;
	int n_chains = hweight8(dev->antenna_mask);

<<<<<<< HEAD
	*dbm = dev->txpower_cur / 2;
=======
	*dbm = DIV_ROUND_UP(dev->txpower_cur, 2);
>>>>>>> 0ecfebd2

	/* convert from per-chain power to combined
	 * output on 2x2 devices
	 */
	if (n_chains > 1)
		*dbm += 3;

	return 0;
}
EXPORT_SYMBOL_GPL(mt76_get_txpower);

static void
__mt76_csa_finish(void *priv, u8 *mac, struct ieee80211_vif *vif)
{
	if (vif->csa_active && ieee80211_csa_is_complete(vif))
	    ieee80211_csa_finish(vif);
}

void mt76_csa_finish(struct mt76_dev *dev)
{
	if (!dev->csa_complete)
		return;

	ieee80211_iterate_active_interfaces_atomic(dev->hw,
		IEEE80211_IFACE_ITER_RESUME_ALL,
		__mt76_csa_finish, dev);

	dev->csa_complete = 0;
}
EXPORT_SYMBOL_GPL(mt76_csa_finish);

static void
__mt76_csa_check(void *priv, u8 *mac, struct ieee80211_vif *vif)
{
	struct mt76_dev *dev = priv;

	if (!vif->csa_active)
		return;

	dev->csa_complete |= ieee80211_csa_is_complete(vif);
}

void mt76_csa_check(struct mt76_dev *dev)
{
	ieee80211_iterate_active_interfaces_atomic(dev->hw,
		IEEE80211_IFACE_ITER_RESUME_ALL,
		__mt76_csa_check, dev);
}
<<<<<<< HEAD
EXPORT_SYMBOL_GPL(mt76_csa_check);
=======
EXPORT_SYMBOL_GPL(mt76_csa_check);

int
mt76_set_tim(struct ieee80211_hw *hw, struct ieee80211_sta *sta, bool set)
{
	return 0;
}
EXPORT_SYMBOL_GPL(mt76_set_tim);
>>>>>>> 0ecfebd2
<|MERGE_RESOLUTION|>--- conflicted
+++ resolved
@@ -763,11 +763,7 @@
 	struct mt76_dev *dev = hw->priv;
 	int n_chains = hweight8(dev->antenna_mask);
 
-<<<<<<< HEAD
-	*dbm = dev->txpower_cur / 2;
-=======
 	*dbm = DIV_ROUND_UP(dev->txpower_cur, 2);
->>>>>>> 0ecfebd2
 
 	/* convert from per-chain power to combined
 	 * output on 2x2 devices
@@ -816,9 +812,6 @@
 		IEEE80211_IFACE_ITER_RESUME_ALL,
 		__mt76_csa_check, dev);
 }
-<<<<<<< HEAD
-EXPORT_SYMBOL_GPL(mt76_csa_check);
-=======
 EXPORT_SYMBOL_GPL(mt76_csa_check);
 
 int
@@ -826,5 +819,4 @@
 {
 	return 0;
 }
-EXPORT_SYMBOL_GPL(mt76_set_tim);
->>>>>>> 0ecfebd2
+EXPORT_SYMBOL_GPL(mt76_set_tim);