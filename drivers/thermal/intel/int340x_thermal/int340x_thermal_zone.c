// SPDX-License-Identifier: GPL-2.0-only
/*
 * int340x_thermal_zone.c
 * Copyright (c) 2015, Intel Corporation.
 */
#include <linux/kernel.h>
#include <linux/module.h>
#include <linux/init.h>
#include <linux/acpi.h>
#include <linux/thermal.h>
#include <linux/units.h>
#include "int340x_thermal_zone.h"

static int int340x_thermal_get_zone_temp(struct thermal_zone_device *zone,
					 int *temp)
{
	struct int34x_thermal_zone *d = zone->devdata;
	unsigned long long tmp;
	acpi_status status;

	status = acpi_evaluate_integer(d->adev->handle, "_TMP", NULL, &tmp);
	if (ACPI_FAILURE(status))
		return -EIO;

	if (d->lpat_table) {
		int conv_temp;

		conv_temp = acpi_lpat_raw_to_temp(d->lpat_table, (int)tmp);
		if (conv_temp < 0)
			return conv_temp;

		*temp = (unsigned long)conv_temp * 10;
	} else
		/* _TMP returns the temperature in tenths of degrees Kelvin */
		*temp = deci_kelvin_to_millicelsius(tmp);

	return 0;
}

<<<<<<< HEAD
static int int340x_thermal_get_trip_temp(struct thermal_zone_device *zone,
					 int trip, int *temp)
{
	struct int34x_thermal_zone *d = zone->devdata;
	int i, ret = 0;

	mutex_lock(&d->trip_mutex);

	if (trip < d->aux_trip_nr)
		*temp = d->aux_trips[trip];
	else if (trip == d->crt_trip_id)
		*temp = d->crt_temp;
	else if (trip == d->psv_trip_id)
		*temp = d->psv_temp;
	else if (trip == d->hot_trip_id)
		*temp = d->hot_temp;
	else {
		for (i = 0; i < INT340X_THERMAL_MAX_ACT_TRIP_COUNT; i++) {
			if (d->act_trips[i].valid &&
			    d->act_trips[i].id == trip) {
				*temp = d->act_trips[i].temp;
				break;
			}
		}
		if (i == INT340X_THERMAL_MAX_ACT_TRIP_COUNT)
			ret = -EINVAL;
	}

	mutex_unlock(&d->trip_mutex);

	return ret;
}

static int int340x_thermal_get_trip_type(struct thermal_zone_device *zone,
					 int trip,
					 enum thermal_trip_type *type)
{
	struct int34x_thermal_zone *d = zone->devdata;
	int i, ret = 0;

	mutex_lock(&d->trip_mutex);

	if (trip < d->aux_trip_nr)
		*type = THERMAL_TRIP_PASSIVE;
	else if (trip == d->crt_trip_id)
		*type = THERMAL_TRIP_CRITICAL;
	else if (trip == d->hot_trip_id)
		*type = THERMAL_TRIP_HOT;
	else if (trip == d->psv_trip_id)
		*type = THERMAL_TRIP_PASSIVE;
	else {
		for (i = 0; i < INT340X_THERMAL_MAX_ACT_TRIP_COUNT; i++) {
			if (d->act_trips[i].valid &&
			    d->act_trips[i].id == trip) {
				*type = THERMAL_TRIP_ACTIVE;
				break;
			}
		}
		if (i == INT340X_THERMAL_MAX_ACT_TRIP_COUNT)
			ret = -EINVAL;
	}

	mutex_unlock(&d->trip_mutex);

	return ret;
}

=======
>>>>>>> f4118dbe
static int int340x_thermal_set_trip_temp(struct thermal_zone_device *zone,
				      int trip, int temp)
{
	struct int34x_thermal_zone *d = zone->devdata;
	acpi_status status;
	char name[10];

	snprintf(name, sizeof(name), "PAT%d", trip);
	status = acpi_execute_simple_method(d->adev->handle, name,
			millicelsius_to_deci_kelvin(temp));
	if (ACPI_FAILURE(status))
		return -EIO;

<<<<<<< HEAD
	d->aux_trips[trip] = temp;

	return 0;
}


static int int340x_thermal_get_trip_hyst(struct thermal_zone_device *zone,
		int trip, int *temp)
{
	struct int34x_thermal_zone *d = zone->devdata;
	acpi_status status;
	unsigned long long hyst;

	status = acpi_evaluate_integer(d->adev->handle, "GTSH", NULL, &hyst);
	if (ACPI_FAILURE(status))
		*temp = 0;
	else
		*temp = hyst * 100;

=======
>>>>>>> f4118dbe
	return 0;
}

static void int340x_thermal_critical(struct thermal_zone_device *zone)
{
	dev_dbg(&zone->device, "%s: critical temperature reached\n", zone->type);
}

static struct thermal_zone_device_ops int340x_thermal_zone_ops = {
	.get_temp       = int340x_thermal_get_zone_temp,
	.set_trip_temp	= int340x_thermal_set_trip_temp,
	.critical	= int340x_thermal_critical,
};

static int int340x_thermal_read_trips(struct acpi_device *zone_adev,
				      struct thermal_trip *zone_trips,
				      int trip_cnt)
{
	int i, ret;

	ret = thermal_acpi_trip_critical(zone_adev, &zone_trips[trip_cnt]);
	if (!ret)
		trip_cnt++;

	ret = thermal_acpi_trip_hot(zone_adev, &zone_trips[trip_cnt]);
	if (!ret)
		trip_cnt++;

	ret = thermal_acpi_trip_passive(zone_adev, &zone_trips[trip_cnt]);
	if (!ret)
		trip_cnt++;

	for (i = 0; i < INT340X_THERMAL_MAX_ACT_TRIP_COUNT; i++) {

		ret = thermal_acpi_trip_active(zone_adev, i, &zone_trips[trip_cnt]);
		if (ret)
			break;

		trip_cnt++;
	}

	return trip_cnt;
}

static struct thermal_zone_params int340x_thermal_params = {
	.governor_name = "user_space",
	.no_hwmon = true,
};

struct int34x_thermal_zone *int340x_thermal_zone_add(struct acpi_device *adev,
						     int (*get_temp) (struct thermal_zone_device *, int *))
{
	struct int34x_thermal_zone *int34x_thermal_zone;
	struct thermal_trip *zone_trips;
	unsigned long long trip_cnt = 0;
	unsigned long long hyst;
	int trip_mask = 0;
	acpi_status status;
	int i, ret;

	int34x_thermal_zone = kzalloc(sizeof(*int34x_thermal_zone),
				      GFP_KERNEL);
	if (!int34x_thermal_zone)
		return ERR_PTR(-ENOMEM);

	int34x_thermal_zone->adev = adev;

	int34x_thermal_zone->ops = kmemdup(&int340x_thermal_zone_ops,
					   sizeof(int340x_thermal_zone_ops), GFP_KERNEL);
	if (!int34x_thermal_zone->ops) {
		ret = -ENOMEM;
		goto err_ops_alloc;
	}

	if (get_temp)
		int34x_thermal_zone->ops->get_temp = get_temp;

	status = acpi_evaluate_integer(adev->handle, "PATC", NULL, &trip_cnt);
	if (!ACPI_FAILURE(status)) {
		int34x_thermal_zone->aux_trip_nr = trip_cnt;
		trip_mask = BIT(trip_cnt) - 1;
	}

	zone_trips = kzalloc(sizeof(*zone_trips) * (trip_cnt + INT340X_THERMAL_MAX_TRIP_COUNT),
			     GFP_KERNEL);
	if (!zone_trips) {
		ret = -ENOMEM;
		goto err_trips_alloc;
	}

	for (i = 0; i < trip_cnt; i++) {
		zone_trips[i].type = THERMAL_TRIP_PASSIVE;
		zone_trips[i].temperature = THERMAL_TEMP_INVALID;
	}

	trip_cnt = int340x_thermal_read_trips(adev, zone_trips, trip_cnt);

	status = acpi_evaluate_integer(adev->handle, "GTSH", NULL, &hyst);
	if (ACPI_SUCCESS(status))
		hyst *= 100;
	else
		hyst = 0;

	for (i = 0; i < trip_cnt; ++i)
		zone_trips[i].hysteresis = hyst;

	int34x_thermal_zone->trips = zone_trips;

	int34x_thermal_zone->lpat_table = acpi_lpat_get_conversion_table(
								adev->handle);

	int34x_thermal_zone->zone = thermal_zone_device_register_with_trips(
						acpi_device_bid(adev),
						zone_trips, trip_cnt,
						trip_mask, int34x_thermal_zone,
						int34x_thermal_zone->ops,
						&int340x_thermal_params,
						0, 0);
	if (IS_ERR(int34x_thermal_zone->zone)) {
		ret = PTR_ERR(int34x_thermal_zone->zone);
		goto err_thermal_zone;
	}
	ret = thermal_zone_device_enable(int34x_thermal_zone->zone);
	if (ret)
		goto err_enable;

	return int34x_thermal_zone;

err_enable:
	thermal_zone_device_unregister(int34x_thermal_zone->zone);
err_thermal_zone:
	kfree(int34x_thermal_zone->trips);
	acpi_lpat_free_conversion_table(int34x_thermal_zone->lpat_table);
<<<<<<< HEAD
	kfree(int34x_thermal_zone->aux_trips);
err_trip_alloc:
	kfree(int34x_thermal_zone->ops);
err_ops_alloc:
	mutex_destroy(&int34x_thermal_zone->trip_mutex);
=======
err_trips_alloc:
	kfree(int34x_thermal_zone->ops);
err_ops_alloc:
>>>>>>> f4118dbe
	kfree(int34x_thermal_zone);
	return ERR_PTR(ret);
}
EXPORT_SYMBOL_GPL(int340x_thermal_zone_add);

void int340x_thermal_zone_remove(struct int34x_thermal_zone
				 *int34x_thermal_zone)
{
	thermal_zone_device_unregister(int34x_thermal_zone->zone);
	acpi_lpat_free_conversion_table(int34x_thermal_zone->lpat_table);
<<<<<<< HEAD
	kfree(int34x_thermal_zone->aux_trips);
	kfree(int34x_thermal_zone->ops);
	mutex_destroy(&int34x_thermal_zone->trip_mutex);
=======
	kfree(int34x_thermal_zone->trips);
	kfree(int34x_thermal_zone->ops);
>>>>>>> f4118dbe
	kfree(int34x_thermal_zone);
}
EXPORT_SYMBOL_GPL(int340x_thermal_zone_remove);

void int340x_thermal_update_trips(struct int34x_thermal_zone *int34x_zone)
{
	struct acpi_device *zone_adev = int34x_zone->adev;
	struct thermal_trip *zone_trips = int34x_zone->trips;
	int trip_cnt = int34x_zone->zone->num_trips;
	int act_trip_nr = 0;
	int i;

	mutex_lock(&int34x_zone->zone->lock);

	for (i = int34x_zone->aux_trip_nr; i < trip_cnt; i++) {
		struct thermal_trip trip;
		int err;

		switch (zone_trips[i].type) {
		case THERMAL_TRIP_CRITICAL:
			err = thermal_acpi_trip_critical(zone_adev, &trip);
			break;
		case THERMAL_TRIP_HOT:
			err = thermal_acpi_trip_hot(zone_adev, &trip);
			break;
		case THERMAL_TRIP_PASSIVE:
			err = thermal_acpi_trip_passive(zone_adev, &trip);
			break;
		case THERMAL_TRIP_ACTIVE:
			err = thermal_acpi_trip_active(zone_adev, act_trip_nr++,
						       &trip);
			break;
		default:
			err = -ENODEV;
		}
		if (err) {
			zone_trips[i].temperature = THERMAL_TEMP_INVALID;
			continue;
		}

		zone_trips[i].temperature = trip.temperature;
	}

	mutex_unlock(&int34x_zone->zone->lock);
}
EXPORT_SYMBOL_GPL(int340x_thermal_update_trips);

MODULE_AUTHOR("Aaron Lu <aaron.lu@intel.com>");
MODULE_AUTHOR("Srinivas Pandruvada <srinivas.pandruvada@linux.intel.com>");
MODULE_DESCRIPTION("Intel INT340x common thermal zone handler");
MODULE_LICENSE("GPL v2");<|MERGE_RESOLUTION|>--- conflicted
+++ resolved
@@ -37,76 +37,6 @@
 	return 0;
 }
 
-<<<<<<< HEAD
-static int int340x_thermal_get_trip_temp(struct thermal_zone_device *zone,
-					 int trip, int *temp)
-{
-	struct int34x_thermal_zone *d = zone->devdata;
-	int i, ret = 0;
-
-	mutex_lock(&d->trip_mutex);
-
-	if (trip < d->aux_trip_nr)
-		*temp = d->aux_trips[trip];
-	else if (trip == d->crt_trip_id)
-		*temp = d->crt_temp;
-	else if (trip == d->psv_trip_id)
-		*temp = d->psv_temp;
-	else if (trip == d->hot_trip_id)
-		*temp = d->hot_temp;
-	else {
-		for (i = 0; i < INT340X_THERMAL_MAX_ACT_TRIP_COUNT; i++) {
-			if (d->act_trips[i].valid &&
-			    d->act_trips[i].id == trip) {
-				*temp = d->act_trips[i].temp;
-				break;
-			}
-		}
-		if (i == INT340X_THERMAL_MAX_ACT_TRIP_COUNT)
-			ret = -EINVAL;
-	}
-
-	mutex_unlock(&d->trip_mutex);
-
-	return ret;
-}
-
-static int int340x_thermal_get_trip_type(struct thermal_zone_device *zone,
-					 int trip,
-					 enum thermal_trip_type *type)
-{
-	struct int34x_thermal_zone *d = zone->devdata;
-	int i, ret = 0;
-
-	mutex_lock(&d->trip_mutex);
-
-	if (trip < d->aux_trip_nr)
-		*type = THERMAL_TRIP_PASSIVE;
-	else if (trip == d->crt_trip_id)
-		*type = THERMAL_TRIP_CRITICAL;
-	else if (trip == d->hot_trip_id)
-		*type = THERMAL_TRIP_HOT;
-	else if (trip == d->psv_trip_id)
-		*type = THERMAL_TRIP_PASSIVE;
-	else {
-		for (i = 0; i < INT340X_THERMAL_MAX_ACT_TRIP_COUNT; i++) {
-			if (d->act_trips[i].valid &&
-			    d->act_trips[i].id == trip) {
-				*type = THERMAL_TRIP_ACTIVE;
-				break;
-			}
-		}
-		if (i == INT340X_THERMAL_MAX_ACT_TRIP_COUNT)
-			ret = -EINVAL;
-	}
-
-	mutex_unlock(&d->trip_mutex);
-
-	return ret;
-}
-
-=======
->>>>>>> f4118dbe
 static int int340x_thermal_set_trip_temp(struct thermal_zone_device *zone,
 				      int trip, int temp)
 {
@@ -120,28 +50,6 @@
 	if (ACPI_FAILURE(status))
 		return -EIO;
 
-<<<<<<< HEAD
-	d->aux_trips[trip] = temp;
-
-	return 0;
-}
-
-
-static int int340x_thermal_get_trip_hyst(struct thermal_zone_device *zone,
-		int trip, int *temp)
-{
-	struct int34x_thermal_zone *d = zone->devdata;
-	acpi_status status;
-	unsigned long long hyst;
-
-	status = acpi_evaluate_integer(d->adev->handle, "GTSH", NULL, &hyst);
-	if (ACPI_FAILURE(status))
-		*temp = 0;
-	else
-		*temp = hyst * 100;
-
-=======
->>>>>>> f4118dbe
 	return 0;
 }
 
@@ -275,17 +183,9 @@
 err_thermal_zone:
 	kfree(int34x_thermal_zone->trips);
 	acpi_lpat_free_conversion_table(int34x_thermal_zone->lpat_table);
-<<<<<<< HEAD
-	kfree(int34x_thermal_zone->aux_trips);
-err_trip_alloc:
-	kfree(int34x_thermal_zone->ops);
-err_ops_alloc:
-	mutex_destroy(&int34x_thermal_zone->trip_mutex);
-=======
 err_trips_alloc:
 	kfree(int34x_thermal_zone->ops);
 err_ops_alloc:
->>>>>>> f4118dbe
 	kfree(int34x_thermal_zone);
 	return ERR_PTR(ret);
 }
@@ -296,14 +196,8 @@
 {
 	thermal_zone_device_unregister(int34x_thermal_zone->zone);
 	acpi_lpat_free_conversion_table(int34x_thermal_zone->lpat_table);
-<<<<<<< HEAD
-	kfree(int34x_thermal_zone->aux_trips);
-	kfree(int34x_thermal_zone->ops);
-	mutex_destroy(&int34x_thermal_zone->trip_mutex);
-=======
 	kfree(int34x_thermal_zone->trips);
 	kfree(int34x_thermal_zone->ops);
->>>>>>> f4118dbe
 	kfree(int34x_thermal_zone);
 }
 EXPORT_SYMBOL_GPL(int340x_thermal_zone_remove);
