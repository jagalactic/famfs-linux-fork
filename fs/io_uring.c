--- conflicted
+++ resolved
@@ -1276,9 +1276,6 @@
 {
 	__io_req_aux_free(req);
 
-	if (req->flags & REQ_F_NEED_CLEANUP)
-		io_cleanup_req(req);
-
 	if (req->flags & REQ_F_INFLIGHT) {
 		struct io_ring_ctx *ctx = req->ctx;
 		unsigned long flags;
@@ -2582,10 +2579,7 @@
 		return ret;
 	}
 
-<<<<<<< HEAD
-=======
 	req->open.nofile = rlimit(RLIMIT_NOFILE);
->>>>>>> 7111951b
 	req->flags |= REQ_F_NEED_CLEANUP;
 	return 0;
 }
@@ -2627,10 +2621,7 @@
 		return ret;
 	}
 
-<<<<<<< HEAD
-=======
 	req->open.nofile = rlimit(RLIMIT_NOFILE);
->>>>>>> 7111951b
 	req->flags |= REQ_F_NEED_CLEANUP;
 	return 0;
 }
@@ -2911,10 +2902,7 @@
 	struct io_kiocb *req = container_of(*workptr, struct io_kiocb, work);
 	struct io_kiocb *nxt = NULL;
 
-<<<<<<< HEAD
-=======
 	/* not cancellable, don't do io_req_cancelled() */
->>>>>>> 7111951b
 	__io_close_finish(req, &nxt);
 	if (nxt)
 		io_wq_assign_next(workptr, nxt);
@@ -3087,11 +3075,7 @@
 			if (req->io)
 				return -EAGAIN;
 			if (io_alloc_async_ctx(req)) {
-<<<<<<< HEAD
-				if (kmsg && kmsg->iov != kmsg->fast_iov)
-=======
 				if (kmsg->iov != kmsg->fast_iov)
->>>>>>> 7111951b
 					kfree(kmsg->iov);
 				return -ENOMEM;
 			}
@@ -3250,11 +3234,7 @@
 			if (req->io)
 				return -EAGAIN;
 			if (io_alloc_async_ctx(req)) {
-<<<<<<< HEAD
-				if (kmsg && kmsg->iov != kmsg->fast_iov)
-=======
 				if (kmsg->iov != kmsg->fast_iov)
->>>>>>> 7111951b
 					kfree(kmsg->iov);
 				return -ENOMEM;
 			}
