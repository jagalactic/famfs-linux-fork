--- conflicted
+++ resolved
@@ -29,11 +29,8 @@
 #define FF_LAYOUT_POLL_RETRY_MAX     (15*HZ)
 #define FF_LAYOUTRETURN_MAXERR 20
 
-<<<<<<< HEAD
-=======
 static unsigned short io_maxretrans;
 
->>>>>>> 0ecfebd2
 static void ff_layout_read_record_layoutstats_done(struct rpc_task *task,
 		struct nfs_pgio_header *hdr);
 static int ff_layout_mirror_prepare_stats(struct pnfs_layout_hdr *lo,
