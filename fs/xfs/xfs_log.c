/*
 * Copyright (c) 2000-2005 Silicon Graphics, Inc.
 * All Rights Reserved.
 *
 * This program is free software; you can redistribute it and/or
 * modify it under the terms of the GNU General Public License as
 * published by the Free Software Foundation.
 *
 * This program is distributed in the hope that it would be useful,
 * but WITHOUT ANY WARRANTY; without even the implied warranty of
 * MERCHANTABILITY or FITNESS FOR A PARTICULAR PURPOSE.  See the
 * GNU General Public License for more details.
 *
 * You should have received a copy of the GNU General Public License
 * along with this program; if not, write the Free Software Foundation,
 * Inc.,  51 Franklin St, Fifth Floor, Boston, MA  02110-1301  USA
 */
#include "xfs.h"
#include "xfs_fs.h"
#include "xfs_types.h"
#include "xfs_log.h"
#include "xfs_trans.h"
#include "xfs_sb.h"
#include "xfs_ag.h"
#include "xfs_mount.h"
#include "xfs_error.h"
#include "xfs_log_priv.h"
#include "xfs_buf_item.h"
#include "xfs_bmap_btree.h"
#include "xfs_alloc_btree.h"
#include "xfs_ialloc_btree.h"
#include "xfs_log_recover.h"
#include "xfs_trans_priv.h"
#include "xfs_dinode.h"
#include "xfs_inode.h"
#include "xfs_trace.h"

kmem_zone_t	*xfs_log_ticket_zone;

/* Local miscellaneous function prototypes */
STATIC int
xlog_commit_record(
	struct xlog		*log,
	struct xlog_ticket	*ticket,
	struct xlog_in_core	**iclog,
	xfs_lsn_t		*commitlsnp);

<<<<<<< HEAD
STATIC xlog_t *  xlog_alloc_log(xfs_mount_t	*mp,
				xfs_buftarg_t	*log_target,
				xfs_daddr_t	blk_offset,
				int		num_bblks);
=======
STATIC struct xlog *
xlog_alloc_log(
	struct xfs_mount	*mp,
	struct xfs_buftarg	*log_target,
	xfs_daddr_t		blk_offset,
	int			num_bblks);
>>>>>>> 9a57fa8e
STATIC int
xlog_space_left(
	struct xlog		*log,
	atomic64_t		*head);
<<<<<<< HEAD
STATIC int	 xlog_sync(xlog_t *log, xlog_in_core_t *iclog);
STATIC void	 xlog_dealloc_log(xlog_t *log);

/* local state machine functions */
STATIC void xlog_state_done_syncing(xlog_in_core_t *iclog, int);
STATIC void xlog_state_do_callback(xlog_t *log,int aborted, xlog_in_core_t *iclog);
STATIC int  xlog_state_get_iclog_space(xlog_t		*log,
				       int		len,
				       xlog_in_core_t	**iclog,
				       xlog_ticket_t	*ticket,
				       int		*continued_write,
				       int		*logoffsetp);
STATIC int  xlog_state_release_iclog(xlog_t		*log,
				     xlog_in_core_t	*iclog);
STATIC void xlog_state_switch_iclogs(xlog_t		*log,
				     xlog_in_core_t *iclog,
				     int		eventual_size);
STATIC void xlog_state_want_sync(xlog_t	*log, xlog_in_core_t *iclog);

STATIC void
xlog_grant_push_ail(
	struct xlog	*log,
	int		need_bytes);
STATIC void xlog_regrant_reserve_log_space(xlog_t	 *log,
					   xlog_ticket_t *ticket);
STATIC void xlog_ungrant_log_space(xlog_t	 *log,
				   xlog_ticket_t *ticket);

#if defined(DEBUG)
STATIC void	xlog_verify_dest_ptr(xlog_t *log, char *ptr);
STATIC void
xlog_verify_grant_tail(
	struct xlog	*log);
STATIC void	xlog_verify_iclog(xlog_t *log, xlog_in_core_t *iclog,
				  int count, boolean_t syncing);
STATIC void	xlog_verify_tail_lsn(xlog_t *log, xlog_in_core_t *iclog,
				     xfs_lsn_t tail_lsn);
=======
STATIC int
xlog_sync(
	struct xlog		*log,
	struct xlog_in_core	*iclog);
STATIC void
xlog_dealloc_log(
	struct xlog		*log);

/* local state machine functions */
STATIC void xlog_state_done_syncing(xlog_in_core_t *iclog, int);
STATIC void
xlog_state_do_callback(
	struct xlog		*log,
	int			aborted,
	struct xlog_in_core	*iclog);
STATIC int
xlog_state_get_iclog_space(
	struct xlog		*log,
	int			len,
	struct xlog_in_core	**iclog,
	struct xlog_ticket	*ticket,
	int			*continued_write,
	int			*logoffsetp);
STATIC int
xlog_state_release_iclog(
	struct xlog		*log,
	struct xlog_in_core	*iclog);
STATIC void
xlog_state_switch_iclogs(
	struct xlog		*log,
	struct xlog_in_core	*iclog,
	int			eventual_size);
STATIC void
xlog_state_want_sync(
	struct xlog		*log,
	struct xlog_in_core	*iclog);

STATIC void
xlog_grant_push_ail(
	struct xlog		*log,
	int			need_bytes);
STATIC void
xlog_regrant_reserve_log_space(
	struct xlog		*log,
	struct xlog_ticket	*ticket);
STATIC void
xlog_ungrant_log_space(
	struct xlog		*log,
	struct xlog_ticket	*ticket);

#if defined(DEBUG)
STATIC void
xlog_verify_dest_ptr(
	struct xlog		*log,
	char			*ptr);
STATIC void
xlog_verify_grant_tail(
	struct xlog *log);
STATIC void
xlog_verify_iclog(
	struct xlog		*log,
	struct xlog_in_core	*iclog,
	int			count,
	boolean_t		syncing);
STATIC void
xlog_verify_tail_lsn(
	struct xlog		*log,
	struct xlog_in_core	*iclog,
	xfs_lsn_t		tail_lsn);
>>>>>>> 9a57fa8e
#else
#define xlog_verify_dest_ptr(a,b)
#define xlog_verify_grant_tail(a)
#define xlog_verify_iclog(a,b,c,d)
#define xlog_verify_tail_lsn(a,b,c)
#endif

STATIC int
xlog_iclogs_empty(
	struct xlog		*log);

static void
xlog_grant_sub_space(
	struct xlog		*log,
	atomic64_t		*head,
	int			bytes)
{
	int64_t	head_val = atomic64_read(head);
	int64_t new, old;

	do {
		int	cycle, space;

		xlog_crack_grant_head_val(head_val, &cycle, &space);

		space -= bytes;
		if (space < 0) {
			space += log->l_logsize;
			cycle--;
		}

		old = head_val;
		new = xlog_assign_grant_head_val(cycle, space);
		head_val = atomic64_cmpxchg(head, old, new);
	} while (head_val != old);
}

static void
xlog_grant_add_space(
	struct xlog		*log,
	atomic64_t		*head,
	int			bytes)
{
	int64_t	head_val = atomic64_read(head);
	int64_t new, old;

	do {
		int		tmp;
		int		cycle, space;

		xlog_crack_grant_head_val(head_val, &cycle, &space);

		tmp = log->l_logsize - space;
		if (tmp > bytes)
			space += bytes;
		else {
			space = bytes - tmp;
			cycle++;
		}

		old = head_val;
		new = xlog_assign_grant_head_val(cycle, space);
		head_val = atomic64_cmpxchg(head, old, new);
	} while (head_val != old);
}

STATIC void
xlog_grant_head_init(
	struct xlog_grant_head	*head)
{
	xlog_assign_grant_head(&head->grant, 1, 0);
	INIT_LIST_HEAD(&head->waiters);
	spin_lock_init(&head->lock);
}

STATIC void
xlog_grant_head_wake_all(
	struct xlog_grant_head	*head)
{
	struct xlog_ticket	*tic;

	spin_lock(&head->lock);
	list_for_each_entry(tic, &head->waiters, t_queue)
		wake_up_process(tic->t_task);
	spin_unlock(&head->lock);
}

static inline int
xlog_ticket_reservation(
	struct xlog		*log,
	struct xlog_grant_head	*head,
	struct xlog_ticket	*tic)
{
	if (head == &log->l_write_head) {
		ASSERT(tic->t_flags & XLOG_TIC_PERM_RESERV);
		return tic->t_unit_res;
	} else {
		if (tic->t_flags & XLOG_TIC_PERM_RESERV)
			return tic->t_unit_res * tic->t_cnt;
		else
			return tic->t_unit_res;
	}
}

STATIC bool
xlog_grant_head_wake(
	struct xlog		*log,
	struct xlog_grant_head	*head,
	int			*free_bytes)
{
	struct xlog_ticket	*tic;
	int			need_bytes;

	list_for_each_entry(tic, &head->waiters, t_queue) {
		need_bytes = xlog_ticket_reservation(log, head, tic);
		if (*free_bytes < need_bytes)
			return false;

		*free_bytes -= need_bytes;
		trace_xfs_log_grant_wake_up(log, tic);
		wake_up_process(tic->t_task);
	}

	return true;
}

STATIC int
xlog_grant_head_wait(
	struct xlog		*log,
	struct xlog_grant_head	*head,
	struct xlog_ticket	*tic,
	int			need_bytes)
{
	list_add_tail(&tic->t_queue, &head->waiters);

	do {
		if (XLOG_FORCED_SHUTDOWN(log))
			goto shutdown;
		xlog_grant_push_ail(log, need_bytes);

		__set_current_state(TASK_UNINTERRUPTIBLE);
		spin_unlock(&head->lock);

		XFS_STATS_INC(xs_sleep_logspace);

		trace_xfs_log_grant_sleep(log, tic);
		schedule();
		trace_xfs_log_grant_wake(log, tic);

		spin_lock(&head->lock);
		if (XLOG_FORCED_SHUTDOWN(log))
			goto shutdown;
	} while (xlog_space_left(log, &head->grant) < need_bytes);

	list_del_init(&tic->t_queue);
	return 0;
shutdown:
	list_del_init(&tic->t_queue);
	return XFS_ERROR(EIO);
}

/*
 * Atomically get the log space required for a log ticket.
 *
 * Once a ticket gets put onto head->waiters, it will only return after the
 * needed reservation is satisfied.
 *
 * This function is structured so that it has a lock free fast path. This is
 * necessary because every new transaction reservation will come through this
 * path. Hence any lock will be globally hot if we take it unconditionally on
 * every pass.
 *
 * As tickets are only ever moved on and off head->waiters under head->lock, we
 * only need to take that lock if we are going to add the ticket to the queue
 * and sleep. We can avoid taking the lock if the ticket was never added to
 * head->waiters because the t_queue list head will be empty and we hold the
 * only reference to it so it can safely be checked unlocked.
 */
STATIC int
xlog_grant_head_check(
	struct xlog		*log,
	struct xlog_grant_head	*head,
	struct xlog_ticket	*tic,
	int			*need_bytes)
{
	int			free_bytes;
	int			error = 0;

	ASSERT(!(log->l_flags & XLOG_ACTIVE_RECOVERY));

	/*
	 * If there are other waiters on the queue then give them a chance at
	 * logspace before us.  Wake up the first waiters, if we do not wake
	 * up all the waiters then go to sleep waiting for more free space,
	 * otherwise try to get some space for this transaction.
	 */
	*need_bytes = xlog_ticket_reservation(log, head, tic);
	free_bytes = xlog_space_left(log, &head->grant);
	if (!list_empty_careful(&head->waiters)) {
		spin_lock(&head->lock);
		if (!xlog_grant_head_wake(log, head, &free_bytes) ||
		    free_bytes < *need_bytes) {
			error = xlog_grant_head_wait(log, head, tic,
						     *need_bytes);
		}
		spin_unlock(&head->lock);
	} else if (free_bytes < *need_bytes) {
		spin_lock(&head->lock);
		error = xlog_grant_head_wait(log, head, tic, *need_bytes);
		spin_unlock(&head->lock);
	}

	return error;
}

static void
xlog_tic_reset_res(xlog_ticket_t *tic)
{
	tic->t_res_num = 0;
	tic->t_res_arr_sum = 0;
	tic->t_res_num_ophdrs = 0;
}

static void
xlog_tic_add_region(xlog_ticket_t *tic, uint len, uint type)
{
	if (tic->t_res_num == XLOG_TIC_LEN_MAX) {
		/* add to overflow and start again */
		tic->t_res_o_flow += tic->t_res_arr_sum;
		tic->t_res_num = 0;
		tic->t_res_arr_sum = 0;
	}

	tic->t_res_arr[tic->t_res_num].r_len = len;
	tic->t_res_arr[tic->t_res_num].r_type = type;
	tic->t_res_arr_sum += len;
	tic->t_res_num++;
}

/*
 * Replenish the byte reservation required by moving the grant write head.
 */
int
xfs_log_regrant(
	struct xfs_mount	*mp,
	struct xlog_ticket	*tic)
{
	struct xlog		*log = mp->m_log;
	int			need_bytes;
	int			error = 0;

	if (XLOG_FORCED_SHUTDOWN(log))
		return XFS_ERROR(EIO);

	XFS_STATS_INC(xs_try_logspace);

	/*
	 * This is a new transaction on the ticket, so we need to change the
	 * transaction ID so that the next transaction has a different TID in
	 * the log. Just add one to the existing tid so that we can see chains
	 * of rolling transactions in the log easily.
	 */
	tic->t_tid++;

	xlog_grant_push_ail(log, tic->t_unit_res);

	tic->t_curr_res = tic->t_unit_res;
	xlog_tic_reset_res(tic);

	if (tic->t_cnt > 0)
		return 0;

	trace_xfs_log_regrant(log, tic);

	error = xlog_grant_head_check(log, &log->l_write_head, tic,
				      &need_bytes);
	if (error)
		goto out_error;

	xlog_grant_add_space(log, &log->l_write_head.grant, need_bytes);
	trace_xfs_log_regrant_exit(log, tic);
	xlog_verify_grant_tail(log);
	return 0;

out_error:
	/*
	 * If we are failing, make sure the ticket doesn't have any current
	 * reservations.  We don't want to add this back when the ticket/
	 * transaction gets cancelled.
	 */
	tic->t_curr_res = 0;
	tic->t_cnt = 0;	/* ungrant will give back unit_res * t_cnt. */
	return error;
}

/*
 * Reserve log space and return a ticket corresponding the reservation.
 *
 * Each reservation is going to reserve extra space for a log record header.
 * When writes happen to the on-disk log, we don't subtract the length of the
 * log record header from any reservation.  By wasting space in each
 * reservation, we prevent over allocation problems.
 */
int
xfs_log_reserve(
	struct xfs_mount	*mp,
	int		 	unit_bytes,
	int		 	cnt,
	struct xlog_ticket	**ticp,
	__uint8_t	 	client,
	bool			permanent,
	uint		 	t_type)
{
	struct xlog		*log = mp->m_log;
	struct xlog_ticket	*tic;
	int			need_bytes;
	int			error = 0;

	ASSERT(client == XFS_TRANSACTION || client == XFS_LOG);

	if (XLOG_FORCED_SHUTDOWN(log))
		return XFS_ERROR(EIO);

	XFS_STATS_INC(xs_try_logspace);

	ASSERT(*ticp == NULL);
	tic = xlog_ticket_alloc(log, unit_bytes, cnt, client, permanent,
				KM_SLEEP | KM_MAYFAIL);
	if (!tic)
		return XFS_ERROR(ENOMEM);

	tic->t_trans_type = t_type;
	*ticp = tic;

	xlog_grant_push_ail(log, tic->t_unit_res * tic->t_cnt);

	trace_xfs_log_reserve(log, tic);

	error = xlog_grant_head_check(log, &log->l_reserve_head, tic,
				      &need_bytes);
	if (error)
		goto out_error;

	xlog_grant_add_space(log, &log->l_reserve_head.grant, need_bytes);
	xlog_grant_add_space(log, &log->l_write_head.grant, need_bytes);
	trace_xfs_log_reserve_exit(log, tic);
	xlog_verify_grant_tail(log);
	return 0;

out_error:
	/*
	 * If we are failing, make sure the ticket doesn't have any current
	 * reservations.  We don't want to add this back when the ticket/
	 * transaction gets cancelled.
	 */
	tic->t_curr_res = 0;
	tic->t_cnt = 0;	/* ungrant will give back unit_res * t_cnt. */
	return error;
}


/*
 * NOTES:
 *
 *	1. currblock field gets updated at startup and after in-core logs
 *		marked as with WANT_SYNC.
 */

/*
 * This routine is called when a user of a log manager ticket is done with
 * the reservation.  If the ticket was ever used, then a commit record for
 * the associated transaction is written out as a log operation header with
 * no data.  The flag XLOG_TIC_INITED is set when the first write occurs with
 * a given ticket.  If the ticket was one with a permanent reservation, then
 * a few operations are done differently.  Permanent reservation tickets by
 * default don't release the reservation.  They just commit the current
 * transaction with the belief that the reservation is still needed.  A flag
 * must be passed in before permanent reservations are actually released.
 * When these type of tickets are not released, they need to be set into
 * the inited state again.  By doing this, a start record will be written
 * out when the next write occurs.
 */
xfs_lsn_t
xfs_log_done(
	struct xfs_mount	*mp,
	struct xlog_ticket	*ticket,
	struct xlog_in_core	**iclog,
	uint			flags)
{
	struct xlog		*log = mp->m_log;
	xfs_lsn_t		lsn = 0;

	if (XLOG_FORCED_SHUTDOWN(log) ||
	    /*
	     * If nothing was ever written, don't write out commit record.
	     * If we get an error, just continue and give back the log ticket.
	     */
	    (((ticket->t_flags & XLOG_TIC_INITED) == 0) &&
	     (xlog_commit_record(log, ticket, iclog, &lsn)))) {
		lsn = (xfs_lsn_t) -1;
		if (ticket->t_flags & XLOG_TIC_PERM_RESERV) {
			flags |= XFS_LOG_REL_PERM_RESERV;
		}
	}


	if ((ticket->t_flags & XLOG_TIC_PERM_RESERV) == 0 ||
	    (flags & XFS_LOG_REL_PERM_RESERV)) {
		trace_xfs_log_done_nonperm(log, ticket);

		/*
		 * Release ticket if not permanent reservation or a specific
		 * request has been made to release a permanent reservation.
		 */
		xlog_ungrant_log_space(log, ticket);
		xfs_log_ticket_put(ticket);
	} else {
		trace_xfs_log_done_perm(log, ticket);

		xlog_regrant_reserve_log_space(log, ticket);
		/* If this ticket was a permanent reservation and we aren't
		 * trying to release it, reset the inited flags; so next time
		 * we write, a start record will be written out.
		 */
		ticket->t_flags |= XLOG_TIC_INITED;
	}

	return lsn;
}

/*
 * Attaches a new iclog I/O completion callback routine during
 * transaction commit.  If the log is in error state, a non-zero
 * return code is handed back and the caller is responsible for
 * executing the callback at an appropriate time.
 */
int
xfs_log_notify(
	struct xfs_mount	*mp,
	struct xlog_in_core	*iclog,
	xfs_log_callback_t	*cb)
{
	int	abortflg;

	spin_lock(&iclog->ic_callback_lock);
	abortflg = (iclog->ic_state & XLOG_STATE_IOERROR);
	if (!abortflg) {
		ASSERT_ALWAYS((iclog->ic_state == XLOG_STATE_ACTIVE) ||
			      (iclog->ic_state == XLOG_STATE_WANT_SYNC));
		cb->cb_next = NULL;
		*(iclog->ic_callback_tail) = cb;
		iclog->ic_callback_tail = &(cb->cb_next);
	}
	spin_unlock(&iclog->ic_callback_lock);
	return abortflg;
}

int
xfs_log_release_iclog(
	struct xfs_mount	*mp,
	struct xlog_in_core	*iclog)
{
	if (xlog_state_release_iclog(mp->m_log, iclog)) {
		xfs_force_shutdown(mp, SHUTDOWN_LOG_IO_ERROR);
		return EIO;
	}

	return 0;
}

/*
 * Mount a log filesystem
 *
 * mp		- ubiquitous xfs mount point structure
 * log_target	- buftarg of on-disk log device
 * blk_offset	- Start block # where block size is 512 bytes (BBSIZE)
 * num_bblocks	- Number of BBSIZE blocks in on-disk log
 *
 * Return error or zero.
 */
int
xfs_log_mount(
	xfs_mount_t	*mp,
	xfs_buftarg_t	*log_target,
	xfs_daddr_t	blk_offset,
	int		num_bblks)
{
	int		error;

	if (!(mp->m_flags & XFS_MOUNT_NORECOVERY))
		xfs_notice(mp, "Mounting Filesystem");
	else {
		xfs_notice(mp,
"Mounting filesystem in no-recovery mode.  Filesystem will be inconsistent.");
		ASSERT(mp->m_flags & XFS_MOUNT_RDONLY);
	}

	mp->m_log = xlog_alloc_log(mp, log_target, blk_offset, num_bblks);
	if (IS_ERR(mp->m_log)) {
		error = -PTR_ERR(mp->m_log);
		goto out;
	}

	/*
	 * Initialize the AIL now we have a log.
	 */
	error = xfs_trans_ail_init(mp);
	if (error) {
		xfs_warn(mp, "AIL initialisation failed: error %d", error);
		goto out_free_log;
	}
	mp->m_log->l_ailp = mp->m_ail;

	/*
	 * skip log recovery on a norecovery mount.  pretend it all
	 * just worked.
	 */
	if (!(mp->m_flags & XFS_MOUNT_NORECOVERY)) {
		int	readonly = (mp->m_flags & XFS_MOUNT_RDONLY);

		if (readonly)
			mp->m_flags &= ~XFS_MOUNT_RDONLY;

		error = xlog_recover(mp->m_log);

		if (readonly)
			mp->m_flags |= XFS_MOUNT_RDONLY;
		if (error) {
			xfs_warn(mp, "log mount/recovery failed: error %d",
				error);
			goto out_destroy_ail;
		}
	}

	/* Normal transactions can now occur */
	mp->m_log->l_flags &= ~XLOG_ACTIVE_RECOVERY;

	/*
	 * Now the log has been fully initialised and we know were our
	 * space grant counters are, we can initialise the permanent ticket
	 * needed for delayed logging to work.
	 */
	xlog_cil_init_post_recovery(mp->m_log);

	return 0;

out_destroy_ail:
	xfs_trans_ail_destroy(mp);
out_free_log:
	xlog_dealloc_log(mp->m_log);
out:
	return error;
}

/*
 * Finish the recovery of the file system.  This is separate from
 * the xfs_log_mount() call, because it depends on the code in
 * xfs_mountfs() to read in the root and real-time bitmap inodes
 * between calling xfs_log_mount() and here.
 *
 * mp		- ubiquitous xfs mount point structure
 */
int
xfs_log_mount_finish(xfs_mount_t *mp)
{
	int	error;

	if (!(mp->m_flags & XFS_MOUNT_NORECOVERY))
		error = xlog_recover_finish(mp->m_log);
	else {
		error = 0;
		ASSERT(mp->m_flags & XFS_MOUNT_RDONLY);
	}

	return error;
}

/*
 * Final log writes as part of unmount.
 *
 * Mark the filesystem clean as unmount happens.  Note that during relocation
 * this routine needs to be executed as part of source-bag while the
 * deallocation must not be done until source-end.
 */

/*
 * Unmount record used to have a string "Unmount filesystem--" in the
 * data section where the "Un" was really a magic number (XLOG_UNMOUNT_TYPE).
 * We just write the magic number now since that particular field isn't
 * currently architecture converted and "nUmount" is a bit foo.
 * As far as I know, there weren't any dependencies on the old behaviour.
 */

int
xfs_log_unmount_write(xfs_mount_t *mp)
{
	struct xlog	 *log = mp->m_log;
	xlog_in_core_t	 *iclog;
#ifdef DEBUG
	xlog_in_core_t	 *first_iclog;
#endif
	xlog_ticket_t	*tic = NULL;
	xfs_lsn_t	 lsn;
	int		 error;

	/*
	 * Don't write out unmount record on read-only mounts.
	 * Or, if we are doing a forced umount (typically because of IO errors).
	 */
	if (mp->m_flags & XFS_MOUNT_RDONLY)
		return 0;

	error = _xfs_log_force(mp, XFS_LOG_SYNC, NULL);
	ASSERT(error || !(XLOG_FORCED_SHUTDOWN(log)));

#ifdef DEBUG
	first_iclog = iclog = log->l_iclog;
	do {
		if (!(iclog->ic_state & XLOG_STATE_IOERROR)) {
			ASSERT(iclog->ic_state & XLOG_STATE_ACTIVE);
			ASSERT(iclog->ic_offset == 0);
		}
		iclog = iclog->ic_next;
	} while (iclog != first_iclog);
#endif
	if (! (XLOG_FORCED_SHUTDOWN(log))) {
		error = xfs_log_reserve(mp, 600, 1, &tic,
					XFS_LOG, 0, XLOG_UNMOUNT_REC_TYPE);
		if (!error) {
			/* the data section must be 32 bit size aligned */
			struct {
			    __uint16_t magic;
			    __uint16_t pad1;
			    __uint32_t pad2; /* may as well make it 64 bits */
			} magic = {
				.magic = XLOG_UNMOUNT_TYPE,
			};
			struct xfs_log_iovec reg = {
				.i_addr = &magic,
				.i_len = sizeof(magic),
				.i_type = XLOG_REG_TYPE_UNMOUNT,
			};
			struct xfs_log_vec vec = {
				.lv_niovecs = 1,
				.lv_iovecp = &reg,
			};

			/* remove inited flag, and account for space used */
			tic->t_flags = 0;
			tic->t_curr_res -= sizeof(magic);
			error = xlog_write(log, &vec, tic, &lsn,
					   NULL, XLOG_UNMOUNT_TRANS);
			/*
			 * At this point, we're umounting anyway,
			 * so there's no point in transitioning log state
			 * to IOERROR. Just continue...
			 */
		}

		if (error)
			xfs_alert(mp, "%s: unmount record failed", __func__);


		spin_lock(&log->l_icloglock);
		iclog = log->l_iclog;
		atomic_inc(&iclog->ic_refcnt);
		xlog_state_want_sync(log, iclog);
		spin_unlock(&log->l_icloglock);
		error = xlog_state_release_iclog(log, iclog);

		spin_lock(&log->l_icloglock);
		if (!(iclog->ic_state == XLOG_STATE_ACTIVE ||
		      iclog->ic_state == XLOG_STATE_DIRTY)) {
			if (!XLOG_FORCED_SHUTDOWN(log)) {
				xlog_wait(&iclog->ic_force_wait,
							&log->l_icloglock);
			} else {
				spin_unlock(&log->l_icloglock);
			}
		} else {
			spin_unlock(&log->l_icloglock);
		}
		if (tic) {
			trace_xfs_log_umount_write(log, tic);
			xlog_ungrant_log_space(log, tic);
			xfs_log_ticket_put(tic);
		}
	} else {
		/*
		 * We're already in forced_shutdown mode, couldn't
		 * even attempt to write out the unmount transaction.
		 *
		 * Go through the motions of sync'ing and releasing
		 * the iclog, even though no I/O will actually happen,
		 * we need to wait for other log I/Os that may already
		 * be in progress.  Do this as a separate section of
		 * code so we'll know if we ever get stuck here that
		 * we're in this odd situation of trying to unmount
		 * a file system that went into forced_shutdown as
		 * the result of an unmount..
		 */
		spin_lock(&log->l_icloglock);
		iclog = log->l_iclog;
		atomic_inc(&iclog->ic_refcnt);

		xlog_state_want_sync(log, iclog);
		spin_unlock(&log->l_icloglock);
		error =  xlog_state_release_iclog(log, iclog);

		spin_lock(&log->l_icloglock);

		if ( ! (   iclog->ic_state == XLOG_STATE_ACTIVE
			|| iclog->ic_state == XLOG_STATE_DIRTY
			|| iclog->ic_state == XLOG_STATE_IOERROR) ) {

				xlog_wait(&iclog->ic_force_wait,
							&log->l_icloglock);
		} else {
			spin_unlock(&log->l_icloglock);
		}
	}

	return error;
}	/* xfs_log_unmount_write */

/*
 * Deallocate log structures for unmount/relocation.
 *
 * We need to stop the aild from running before we destroy
 * and deallocate the log as the aild references the log.
 */
void
xfs_log_unmount(xfs_mount_t *mp)
{
	cancel_delayed_work_sync(&mp->m_sync_work);
	xfs_trans_ail_destroy(mp);
	xlog_dealloc_log(mp->m_log);
}

void
xfs_log_item_init(
	struct xfs_mount	*mp,
	struct xfs_log_item	*item,
	int			type,
	const struct xfs_item_ops *ops)
{
	item->li_mountp = mp;
	item->li_ailp = mp->m_ail;
	item->li_type = type;
	item->li_ops = ops;
	item->li_lv = NULL;

	INIT_LIST_HEAD(&item->li_ail);
	INIT_LIST_HEAD(&item->li_cil);
}

/*
 * Wake up processes waiting for log space after we have moved the log tail.
 */
void
xfs_log_space_wake(
	struct xfs_mount	*mp)
{
	struct xlog		*log = mp->m_log;
	int			free_bytes;

	if (XLOG_FORCED_SHUTDOWN(log))
		return;

	if (!list_empty_careful(&log->l_write_head.waiters)) {
		ASSERT(!(log->l_flags & XLOG_ACTIVE_RECOVERY));

		spin_lock(&log->l_write_head.lock);
		free_bytes = xlog_space_left(log, &log->l_write_head.grant);
		xlog_grant_head_wake(log, &log->l_write_head, &free_bytes);
		spin_unlock(&log->l_write_head.lock);
	}

	if (!list_empty_careful(&log->l_reserve_head.waiters)) {
		ASSERT(!(log->l_flags & XLOG_ACTIVE_RECOVERY));

		spin_lock(&log->l_reserve_head.lock);
		free_bytes = xlog_space_left(log, &log->l_reserve_head.grant);
		xlog_grant_head_wake(log, &log->l_reserve_head, &free_bytes);
		spin_unlock(&log->l_reserve_head.lock);
	}
}

/*
 * Determine if we have a transaction that has gone to disk
 * that needs to be covered. To begin the transition to the idle state
 * firstly the log needs to be idle (no AIL and nothing in the iclogs).
 * If we are then in a state where covering is needed, the caller is informed
 * that dummy transactions are required to move the log into the idle state.
 *
 * Because this is called as part of the sync process, we should also indicate
 * that dummy transactions should be issued in anything but the covered or
 * idle states. This ensures that the log tail is accurately reflected in
 * the log at the end of the sync, hence if a crash occurrs avoids replay
 * of transactions where the metadata is already on disk.
 */
int
xfs_log_need_covered(xfs_mount_t *mp)
{
	int		needed = 0;
	struct xlog	*log = mp->m_log;

	if (!xfs_fs_writable(mp))
		return 0;

	spin_lock(&log->l_icloglock);
	switch (log->l_covered_state) {
	case XLOG_STATE_COVER_DONE:
	case XLOG_STATE_COVER_DONE2:
	case XLOG_STATE_COVER_IDLE:
		break;
	case XLOG_STATE_COVER_NEED:
	case XLOG_STATE_COVER_NEED2:
		if (!xfs_ail_min_lsn(log->l_ailp) &&
		    xlog_iclogs_empty(log)) {
			if (log->l_covered_state == XLOG_STATE_COVER_NEED)
				log->l_covered_state = XLOG_STATE_COVER_DONE;
			else
				log->l_covered_state = XLOG_STATE_COVER_DONE2;
		}
		/* FALLTHRU */
	default:
		needed = 1;
		break;
	}
	spin_unlock(&log->l_icloglock);
	return needed;
}

/*
 * We may be holding the log iclog lock upon entering this routine.
 */
xfs_lsn_t
xlog_assign_tail_lsn_locked(
	struct xfs_mount	*mp)
{
	struct xlog		*log = mp->m_log;
	struct xfs_log_item	*lip;
	xfs_lsn_t		tail_lsn;

	assert_spin_locked(&mp->m_ail->xa_lock);

	/*
	 * To make sure we always have a valid LSN for the log tail we keep
	 * track of the last LSN which was committed in log->l_last_sync_lsn,
	 * and use that when the AIL was empty.
	 */
	lip = xfs_ail_min(mp->m_ail);
	if (lip)
		tail_lsn = lip->li_lsn;
	else
		tail_lsn = atomic64_read(&log->l_last_sync_lsn);
	atomic64_set(&log->l_tail_lsn, tail_lsn);
	return tail_lsn;
}

xfs_lsn_t
xlog_assign_tail_lsn(
	struct xfs_mount	*mp)
{
	xfs_lsn_t		tail_lsn;

	spin_lock(&mp->m_ail->xa_lock);
	tail_lsn = xlog_assign_tail_lsn_locked(mp);
	spin_unlock(&mp->m_ail->xa_lock);

	return tail_lsn;
}

/*
 * Return the space in the log between the tail and the head.  The head
 * is passed in the cycle/bytes formal parms.  In the special case where
 * the reserve head has wrapped passed the tail, this calculation is no
 * longer valid.  In this case, just return 0 which means there is no space
 * in the log.  This works for all places where this function is called
 * with the reserve head.  Of course, if the write head were to ever
 * wrap the tail, we should blow up.  Rather than catch this case here,
 * we depend on other ASSERTions in other parts of the code.   XXXmiken
 *
 * This code also handles the case where the reservation head is behind
 * the tail.  The details of this case are described below, but the end
 * result is that we return the size of the log as the amount of space left.
 */
STATIC int
xlog_space_left(
	struct xlog	*log,
	atomic64_t	*head)
{
	int		free_bytes;
	int		tail_bytes;
	int		tail_cycle;
	int		head_cycle;
	int		head_bytes;

	xlog_crack_grant_head(head, &head_cycle, &head_bytes);
	xlog_crack_atomic_lsn(&log->l_tail_lsn, &tail_cycle, &tail_bytes);
	tail_bytes = BBTOB(tail_bytes);
	if (tail_cycle == head_cycle && head_bytes >= tail_bytes)
		free_bytes = log->l_logsize - (head_bytes - tail_bytes);
	else if (tail_cycle + 1 < head_cycle)
		return 0;
	else if (tail_cycle < head_cycle) {
		ASSERT(tail_cycle == (head_cycle - 1));
		free_bytes = tail_bytes - head_bytes;
	} else {
		/*
		 * The reservation head is behind the tail.
		 * In this case we just want to return the size of the
		 * log as the amount of space left.
		 */
		xfs_alert(log->l_mp,
			"xlog_space_left: head behind tail\n"
			"  tail_cycle = %d, tail_bytes = %d\n"
			"  GH   cycle = %d, GH   bytes = %d",
			tail_cycle, tail_bytes, head_cycle, head_bytes);
		ASSERT(0);
		free_bytes = log->l_logsize;
	}
	return free_bytes;
}


/*
 * Log function which is called when an io completes.
 *
 * The log manager needs its own routine, in order to control what
 * happens with the buffer after the write completes.
 */
void
xlog_iodone(xfs_buf_t *bp)
{
	struct xlog_in_core	*iclog = bp->b_fspriv;
	struct xlog		*l = iclog->ic_log;
	int			aborted = 0;

	/*
	 * Race to shutdown the filesystem if we see an error.
	 */
	if (XFS_TEST_ERROR((xfs_buf_geterror(bp)), l->l_mp,
			XFS_ERRTAG_IODONE_IOERR, XFS_RANDOM_IODONE_IOERR)) {
		xfs_buf_ioerror_alert(bp, __func__);
		xfs_buf_stale(bp);
		xfs_force_shutdown(l->l_mp, SHUTDOWN_LOG_IO_ERROR);
		/*
		 * This flag will be propagated to the trans-committed
		 * callback routines to let them know that the log-commit
		 * didn't succeed.
		 */
		aborted = XFS_LI_ABORTED;
	} else if (iclog->ic_state & XLOG_STATE_IOERROR) {
		aborted = XFS_LI_ABORTED;
	}

	/* log I/O is always issued ASYNC */
	ASSERT(XFS_BUF_ISASYNC(bp));
	xlog_state_done_syncing(iclog, aborted);
	/*
	 * do not reference the buffer (bp) here as we could race
	 * with it being freed after writing the unmount record to the
	 * log.
	 */

}	/* xlog_iodone */

/*
 * Return size of each in-core log record buffer.
 *
 * All machines get 8 x 32kB buffers by default, unless tuned otherwise.
 *
 * If the filesystem blocksize is too large, we may need to choose a
 * larger size since the directory code currently logs entire blocks.
 */

STATIC void
xlog_get_iclog_buffer_size(
	struct xfs_mount	*mp,
	struct xlog		*log)
{
	int size;
	int xhdrs;

	if (mp->m_logbufs <= 0)
		log->l_iclog_bufs = XLOG_MAX_ICLOGS;
	else
		log->l_iclog_bufs = mp->m_logbufs;

	/*
	 * Buffer size passed in from mount system call.
	 */
	if (mp->m_logbsize > 0) {
		size = log->l_iclog_size = mp->m_logbsize;
		log->l_iclog_size_log = 0;
		while (size != 1) {
			log->l_iclog_size_log++;
			size >>= 1;
		}

		if (xfs_sb_version_haslogv2(&mp->m_sb)) {
			/* # headers = size / 32k
			 * one header holds cycles from 32k of data
			 */

			xhdrs = mp->m_logbsize / XLOG_HEADER_CYCLE_SIZE;
			if (mp->m_logbsize % XLOG_HEADER_CYCLE_SIZE)
				xhdrs++;
			log->l_iclog_hsize = xhdrs << BBSHIFT;
			log->l_iclog_heads = xhdrs;
		} else {
			ASSERT(mp->m_logbsize <= XLOG_BIG_RECORD_BSIZE);
			log->l_iclog_hsize = BBSIZE;
			log->l_iclog_heads = 1;
		}
		goto done;
	}

	/* All machines use 32kB buffers by default. */
	log->l_iclog_size = XLOG_BIG_RECORD_BSIZE;
	log->l_iclog_size_log = XLOG_BIG_RECORD_BSHIFT;

	/* the default log size is 16k or 32k which is one header sector */
	log->l_iclog_hsize = BBSIZE;
	log->l_iclog_heads = 1;

done:
	/* are we being asked to make the sizes selected above visible? */
	if (mp->m_logbufs == 0)
		mp->m_logbufs = log->l_iclog_bufs;
	if (mp->m_logbsize == 0)
		mp->m_logbsize = log->l_iclog_size;
}	/* xlog_get_iclog_buffer_size */


/*
 * This routine initializes some of the log structure for a given mount point.
 * Its primary purpose is to fill in enough, so recovery can occur.  However,
 * some other stuff may be filled in too.
 */
STATIC struct xlog *
xlog_alloc_log(
	struct xfs_mount	*mp,
	struct xfs_buftarg	*log_target,
	xfs_daddr_t		blk_offset,
	int			num_bblks)
{
	struct xlog		*log;
	xlog_rec_header_t	*head;
	xlog_in_core_t		**iclogp;
	xlog_in_core_t		*iclog, *prev_iclog=NULL;
	xfs_buf_t		*bp;
	int			i;
	int			error = ENOMEM;
	uint			log2_size = 0;

	log = kmem_zalloc(sizeof(struct xlog), KM_MAYFAIL);
	if (!log) {
		xfs_warn(mp, "Log allocation failed: No memory!");
		goto out;
	}

	log->l_mp	   = mp;
	log->l_targ	   = log_target;
	log->l_logsize     = BBTOB(num_bblks);
	log->l_logBBstart  = blk_offset;
	log->l_logBBsize   = num_bblks;
	log->l_covered_state = XLOG_STATE_COVER_IDLE;
	log->l_flags	   |= XLOG_ACTIVE_RECOVERY;

	log->l_prev_block  = -1;
	/* log->l_tail_lsn = 0x100000000LL; cycle = 1; current block = 0 */
	xlog_assign_atomic_lsn(&log->l_tail_lsn, 1, 0);
	xlog_assign_atomic_lsn(&log->l_last_sync_lsn, 1, 0);
	log->l_curr_cycle  = 1;	    /* 0 is bad since this is initial value */

	xlog_grant_head_init(&log->l_reserve_head);
	xlog_grant_head_init(&log->l_write_head);

	error = EFSCORRUPTED;
	if (xfs_sb_version_hassector(&mp->m_sb)) {
	        log2_size = mp->m_sb.sb_logsectlog;
		if (log2_size < BBSHIFT) {
			xfs_warn(mp, "Log sector size too small (0x%x < 0x%x)",
				log2_size, BBSHIFT);
			goto out_free_log;
		}

	        log2_size -= BBSHIFT;
		if (log2_size > mp->m_sectbb_log) {
			xfs_warn(mp, "Log sector size too large (0x%x > 0x%x)",
				log2_size, mp->m_sectbb_log);
			goto out_free_log;
		}

		/* for larger sector sizes, must have v2 or external log */
		if (log2_size && log->l_logBBstart > 0 &&
			    !xfs_sb_version_haslogv2(&mp->m_sb)) {
			xfs_warn(mp,
		"log sector size (0x%x) invalid for configuration.",
				log2_size);
			goto out_free_log;
		}
	}
	log->l_sectBBsize = 1 << log2_size;

	xlog_get_iclog_buffer_size(mp, log);

	error = ENOMEM;
	bp = xfs_buf_alloc(mp->m_logdev_targp, 0, BTOBB(log->l_iclog_size), 0);
	if (!bp)
		goto out_free_log;
	bp->b_iodone = xlog_iodone;
	ASSERT(xfs_buf_islocked(bp));
	log->l_xbuf = bp;

	spin_lock_init(&log->l_icloglock);
	init_waitqueue_head(&log->l_flush_wait);

	iclogp = &log->l_iclog;
	/*
	 * The amount of memory to allocate for the iclog structure is
	 * rather funky due to the way the structure is defined.  It is
	 * done this way so that we can use different sizes for machines
	 * with different amounts of memory.  See the definition of
	 * xlog_in_core_t in xfs_log_priv.h for details.
	 */
	ASSERT(log->l_iclog_size >= 4096);
	for (i=0; i < log->l_iclog_bufs; i++) {
		*iclogp = kmem_zalloc(sizeof(xlog_in_core_t), KM_MAYFAIL);
		if (!*iclogp)
			goto out_free_iclog;

		iclog = *iclogp;
		iclog->ic_prev = prev_iclog;
		prev_iclog = iclog;

		bp = xfs_buf_get_uncached(mp->m_logdev_targp,
						BTOBB(log->l_iclog_size), 0);
		if (!bp)
			goto out_free_iclog;

		bp->b_iodone = xlog_iodone;
		iclog->ic_bp = bp;
		iclog->ic_data = bp->b_addr;
#ifdef DEBUG
		log->l_iclog_bak[i] = (xfs_caddr_t)&(iclog->ic_header);
#endif
		head = &iclog->ic_header;
		memset(head, 0, sizeof(xlog_rec_header_t));
		head->h_magicno = cpu_to_be32(XLOG_HEADER_MAGIC_NUM);
		head->h_version = cpu_to_be32(
			xfs_sb_version_haslogv2(&log->l_mp->m_sb) ? 2 : 1);
		head->h_size = cpu_to_be32(log->l_iclog_size);
		/* new fields */
		head->h_fmt = cpu_to_be32(XLOG_FMT);
		memcpy(&head->h_fs_uuid, &mp->m_sb.sb_uuid, sizeof(uuid_t));

		iclog->ic_size = BBTOB(bp->b_length) - log->l_iclog_hsize;
		iclog->ic_state = XLOG_STATE_ACTIVE;
		iclog->ic_log = log;
		atomic_set(&iclog->ic_refcnt, 0);
		spin_lock_init(&iclog->ic_callback_lock);
		iclog->ic_callback_tail = &(iclog->ic_callback);
		iclog->ic_datap = (char *)iclog->ic_data + log->l_iclog_hsize;

		ASSERT(xfs_buf_islocked(iclog->ic_bp));
		init_waitqueue_head(&iclog->ic_force_wait);
		init_waitqueue_head(&iclog->ic_write_wait);

		iclogp = &iclog->ic_next;
	}
	*iclogp = log->l_iclog;			/* complete ring */
	log->l_iclog->ic_prev = prev_iclog;	/* re-write 1st prev ptr */

	error = xlog_cil_init(log);
	if (error)
		goto out_free_iclog;
	return log;

out_free_iclog:
	for (iclog = log->l_iclog; iclog; iclog = prev_iclog) {
		prev_iclog = iclog->ic_next;
		if (iclog->ic_bp)
			xfs_buf_free(iclog->ic_bp);
		kmem_free(iclog);
	}
	spinlock_destroy(&log->l_icloglock);
	xfs_buf_free(log->l_xbuf);
out_free_log:
	kmem_free(log);
out:
	return ERR_PTR(-error);
}	/* xlog_alloc_log */


/*
 * Write out the commit record of a transaction associated with the given
 * ticket.  Return the lsn of the commit record.
 */
STATIC int
xlog_commit_record(
	struct xlog		*log,
	struct xlog_ticket	*ticket,
	struct xlog_in_core	**iclog,
	xfs_lsn_t		*commitlsnp)
{
	struct xfs_mount *mp = log->l_mp;
	int	error;
	struct xfs_log_iovec reg = {
		.i_addr = NULL,
		.i_len = 0,
		.i_type = XLOG_REG_TYPE_COMMIT,
	};
	struct xfs_log_vec vec = {
		.lv_niovecs = 1,
		.lv_iovecp = &reg,
	};

	ASSERT_ALWAYS(iclog);
	error = xlog_write(log, &vec, ticket, commitlsnp, iclog,
					XLOG_COMMIT_TRANS);
	if (error)
		xfs_force_shutdown(mp, SHUTDOWN_LOG_IO_ERROR);
	return error;
}

/*
 * Push on the buffer cache code if we ever use more than 75% of the on-disk
 * log space.  This code pushes on the lsn which would supposedly free up
 * the 25% which we want to leave free.  We may need to adopt a policy which
 * pushes on an lsn which is further along in the log once we reach the high
 * water mark.  In this manner, we would be creating a low water mark.
 */
STATIC void
xlog_grant_push_ail(
	struct xlog	*log,
	int		need_bytes)
{
	xfs_lsn_t	threshold_lsn = 0;
	xfs_lsn_t	last_sync_lsn;
	int		free_blocks;
	int		free_bytes;
	int		threshold_block;
	int		threshold_cycle;
	int		free_threshold;

	ASSERT(BTOBB(need_bytes) < log->l_logBBsize);

	free_bytes = xlog_space_left(log, &log->l_reserve_head.grant);
	free_blocks = BTOBBT(free_bytes);

	/*
	 * Set the threshold for the minimum number of free blocks in the
	 * log to the maximum of what the caller needs, one quarter of the
	 * log, and 256 blocks.
	 */
	free_threshold = BTOBB(need_bytes);
	free_threshold = MAX(free_threshold, (log->l_logBBsize >> 2));
	free_threshold = MAX(free_threshold, 256);
	if (free_blocks >= free_threshold)
		return;

	xlog_crack_atomic_lsn(&log->l_tail_lsn, &threshold_cycle,
						&threshold_block);
	threshold_block += free_threshold;
	if (threshold_block >= log->l_logBBsize) {
		threshold_block -= log->l_logBBsize;
		threshold_cycle += 1;
	}
	threshold_lsn = xlog_assign_lsn(threshold_cycle,
					threshold_block);
	/*
	 * Don't pass in an lsn greater than the lsn of the last
	 * log record known to be on disk. Use a snapshot of the last sync lsn
	 * so that it doesn't change between the compare and the set.
	 */
	last_sync_lsn = atomic64_read(&log->l_last_sync_lsn);
	if (XFS_LSN_CMP(threshold_lsn, last_sync_lsn) > 0)
		threshold_lsn = last_sync_lsn;

	/*
	 * Get the transaction layer to kick the dirty buffers out to
	 * disk asynchronously. No point in trying to do this if
	 * the filesystem is shutting down.
	 */
	if (!XLOG_FORCED_SHUTDOWN(log))
		xfs_ail_push(log->l_ailp, threshold_lsn);
}

/*
 * The bdstrat callback function for log bufs. This gives us a central
 * place to trap bufs in case we get hit by a log I/O error and need to
 * shutdown. Actually, in practice, even when we didn't get a log error,
 * we transition the iclogs to IOERROR state *after* flushing all existing
 * iclogs to disk. This is because we don't want anymore new transactions to be
 * started or completed afterwards.
 */
STATIC int
xlog_bdstrat(
	struct xfs_buf		*bp)
{
	struct xlog_in_core	*iclog = bp->b_fspriv;

	if (iclog->ic_state & XLOG_STATE_IOERROR) {
		xfs_buf_ioerror(bp, EIO);
		xfs_buf_stale(bp);
		xfs_buf_ioend(bp, 0);
		/*
		 * It would seem logical to return EIO here, but we rely on
		 * the log state machine to propagate I/O errors instead of
		 * doing it here.
		 */
		return 0;
	}

	xfs_buf_iorequest(bp);
	return 0;
}

/*
 * Flush out the in-core log (iclog) to the on-disk log in an asynchronous 
 * fashion.  Previously, we should have moved the current iclog
 * ptr in the log to point to the next available iclog.  This allows further
 * write to continue while this code syncs out an iclog ready to go.
 * Before an in-core log can be written out, the data section must be scanned
 * to save away the 1st word of each BBSIZE block into the header.  We replace
 * it with the current cycle count.  Each BBSIZE block is tagged with the
 * cycle count because there in an implicit assumption that drives will
 * guarantee that entire 512 byte blocks get written at once.  In other words,
 * we can't have part of a 512 byte block written and part not written.  By
 * tagging each block, we will know which blocks are valid when recovering
 * after an unclean shutdown.
 *
 * This routine is single threaded on the iclog.  No other thread can be in
 * this routine with the same iclog.  Changing contents of iclog can there-
 * fore be done without grabbing the state machine lock.  Updating the global
 * log will require grabbing the lock though.
 *
 * The entire log manager uses a logical block numbering scheme.  Only
 * log_sync (and then only bwrite()) know about the fact that the log may
 * not start with block zero on a given device.  The log block start offset
 * is added immediately before calling bwrite().
 */

STATIC int
xlog_sync(
	struct xlog		*log,
	struct xlog_in_core	*iclog)
{
	xfs_caddr_t	dptr;		/* pointer to byte sized element */
	xfs_buf_t	*bp;
	int		i;
	uint		count;		/* byte count of bwrite */
	uint		count_init;	/* initial count before roundup */
	int		roundoff;       /* roundoff to BB or stripe */
	int		split = 0;	/* split write into two regions */
	int		error;
	int		v2 = xfs_sb_version_haslogv2(&log->l_mp->m_sb);

	XFS_STATS_INC(xs_log_writes);
	ASSERT(atomic_read(&iclog->ic_refcnt) == 0);

	/* Add for LR header */
	count_init = log->l_iclog_hsize + iclog->ic_offset;

	/* Round out the log write size */
	if (v2 && log->l_mp->m_sb.sb_logsunit > 1) {
		/* we have a v2 stripe unit to use */
		count = XLOG_LSUNITTOB(log, XLOG_BTOLSUNIT(log, count_init));
	} else {
		count = BBTOB(BTOBB(count_init));
	}
	roundoff = count - count_init;
	ASSERT(roundoff >= 0);
	ASSERT((v2 && log->l_mp->m_sb.sb_logsunit > 1 && 
                roundoff < log->l_mp->m_sb.sb_logsunit)
		|| 
		(log->l_mp->m_sb.sb_logsunit <= 1 && 
		 roundoff < BBTOB(1)));

	/* move grant heads by roundoff in sync */
	xlog_grant_add_space(log, &log->l_reserve_head.grant, roundoff);
	xlog_grant_add_space(log, &log->l_write_head.grant, roundoff);

	/* put cycle number in every block */
	xlog_pack_data(log, iclog, roundoff); 

	/* real byte length */
	if (v2) {
		iclog->ic_header.h_len =
			cpu_to_be32(iclog->ic_offset + roundoff);
	} else {
		iclog->ic_header.h_len =
			cpu_to_be32(iclog->ic_offset);
	}

	bp = iclog->ic_bp;
	XFS_BUF_SET_ADDR(bp, BLOCK_LSN(be64_to_cpu(iclog->ic_header.h_lsn)));

	XFS_STATS_ADD(xs_log_blocks, BTOBB(count));

	/* Do we need to split this write into 2 parts? */
	if (XFS_BUF_ADDR(bp) + BTOBB(count) > log->l_logBBsize) {
		split = count - (BBTOB(log->l_logBBsize - XFS_BUF_ADDR(bp)));
		count = BBTOB(log->l_logBBsize - XFS_BUF_ADDR(bp));
		iclog->ic_bwritecnt = 2;	/* split into 2 writes */
	} else {
		iclog->ic_bwritecnt = 1;
	}
	bp->b_io_length = BTOBB(count);
	bp->b_fspriv = iclog;
	XFS_BUF_ZEROFLAGS(bp);
	XFS_BUF_ASYNC(bp);
	bp->b_flags |= XBF_SYNCIO;

	if (log->l_mp->m_flags & XFS_MOUNT_BARRIER) {
		bp->b_flags |= XBF_FUA;

		/*
		 * Flush the data device before flushing the log to make
		 * sure all meta data written back from the AIL actually made
		 * it to disk before stamping the new log tail LSN into the
		 * log buffer.  For an external log we need to issue the
		 * flush explicitly, and unfortunately synchronously here;
		 * for an internal log we can simply use the block layer
		 * state machine for preflushes.
		 */
		if (log->l_mp->m_logdev_targp != log->l_mp->m_ddev_targp)
			xfs_blkdev_issue_flush(log->l_mp->m_ddev_targp);
		else
			bp->b_flags |= XBF_FLUSH;
	}

	ASSERT(XFS_BUF_ADDR(bp) <= log->l_logBBsize-1);
	ASSERT(XFS_BUF_ADDR(bp) + BTOBB(count) <= log->l_logBBsize);

	xlog_verify_iclog(log, iclog, count, B_TRUE);

	/* account for log which doesn't start at block #0 */
	XFS_BUF_SET_ADDR(bp, XFS_BUF_ADDR(bp) + log->l_logBBstart);
	/*
	 * Don't call xfs_bwrite here. We do log-syncs even when the filesystem
	 * is shutting down.
	 */
	XFS_BUF_WRITE(bp);

	error = xlog_bdstrat(bp);
	if (error) {
		xfs_buf_ioerror_alert(bp, "xlog_sync");
		return error;
	}
	if (split) {
		bp = iclog->ic_log->l_xbuf;
		XFS_BUF_SET_ADDR(bp, 0);	     /* logical 0 */
		xfs_buf_associate_memory(bp,
				(char *)&iclog->ic_header + count, split);
		bp->b_fspriv = iclog;
		XFS_BUF_ZEROFLAGS(bp);
		XFS_BUF_ASYNC(bp);
		bp->b_flags |= XBF_SYNCIO;
		if (log->l_mp->m_flags & XFS_MOUNT_BARRIER)
			bp->b_flags |= XBF_FUA;
		dptr = bp->b_addr;
		/*
		 * Bump the cycle numbers at the start of each block
		 * since this part of the buffer is at the start of
		 * a new cycle.  Watch out for the header magic number
		 * case, though.
		 */
		for (i = 0; i < split; i += BBSIZE) {
			be32_add_cpu((__be32 *)dptr, 1);
			if (be32_to_cpu(*(__be32 *)dptr) == XLOG_HEADER_MAGIC_NUM)
				be32_add_cpu((__be32 *)dptr, 1);
			dptr += BBSIZE;
		}

		ASSERT(XFS_BUF_ADDR(bp) <= log->l_logBBsize-1);
		ASSERT(XFS_BUF_ADDR(bp) + BTOBB(count) <= log->l_logBBsize);

		/* account for internal log which doesn't start at block #0 */
		XFS_BUF_SET_ADDR(bp, XFS_BUF_ADDR(bp) + log->l_logBBstart);
		XFS_BUF_WRITE(bp);
		error = xlog_bdstrat(bp);
		if (error) {
			xfs_buf_ioerror_alert(bp, "xlog_sync (split)");
			return error;
		}
	}
	return 0;
}	/* xlog_sync */


/*
 * Deallocate a log structure
 */
STATIC void
xlog_dealloc_log(
	struct xlog	*log)
{
	xlog_in_core_t	*iclog, *next_iclog;
	int		i;

	xlog_cil_destroy(log);

	/*
	 * always need to ensure that the extra buffer does not point to memory
	 * owned by another log buffer before we free it.
	 */
	xfs_buf_set_empty(log->l_xbuf, BTOBB(log->l_iclog_size));
	xfs_buf_free(log->l_xbuf);

	iclog = log->l_iclog;
	for (i=0; i<log->l_iclog_bufs; i++) {
		xfs_buf_free(iclog->ic_bp);
		next_iclog = iclog->ic_next;
		kmem_free(iclog);
		iclog = next_iclog;
	}
	spinlock_destroy(&log->l_icloglock);

	log->l_mp->m_log = NULL;
	kmem_free(log);
}	/* xlog_dealloc_log */

/*
 * Update counters atomically now that memcpy is done.
 */
/* ARGSUSED */
static inline void
xlog_state_finish_copy(
	struct xlog		*log,
	struct xlog_in_core	*iclog,
	int			record_cnt,
	int			copy_bytes)
{
	spin_lock(&log->l_icloglock);

	be32_add_cpu(&iclog->ic_header.h_num_logops, record_cnt);
	iclog->ic_offset += copy_bytes;

	spin_unlock(&log->l_icloglock);
}	/* xlog_state_finish_copy */




/*
 * print out info relating to regions written which consume
 * the reservation
 */
void
xlog_print_tic_res(
	struct xfs_mount	*mp,
	struct xlog_ticket	*ticket)
{
	uint i;
	uint ophdr_spc = ticket->t_res_num_ophdrs * (uint)sizeof(xlog_op_header_t);

	/* match with XLOG_REG_TYPE_* in xfs_log.h */
	static char *res_type_str[XLOG_REG_TYPE_MAX] = {
	    "bformat",
	    "bchunk",
	    "efi_format",
	    "efd_format",
	    "iformat",
	    "icore",
	    "iext",
	    "ibroot",
	    "ilocal",
	    "iattr_ext",
	    "iattr_broot",
	    "iattr_local",
	    "qformat",
	    "dquot",
	    "quotaoff",
	    "LR header",
	    "unmount",
	    "commit",
	    "trans header"
	};
	static char *trans_type_str[XFS_TRANS_TYPE_MAX] = {
	    "SETATTR_NOT_SIZE",
	    "SETATTR_SIZE",
	    "INACTIVE",
	    "CREATE",
	    "CREATE_TRUNC",
	    "TRUNCATE_FILE",
	    "REMOVE",
	    "LINK",
	    "RENAME",
	    "MKDIR",
	    "RMDIR",
	    "SYMLINK",
	    "SET_DMATTRS",
	    "GROWFS",
	    "STRAT_WRITE",
	    "DIOSTRAT",
	    "WRITE_SYNC",
	    "WRITEID",
	    "ADDAFORK",
	    "ATTRINVAL",
	    "ATRUNCATE",
	    "ATTR_SET",
	    "ATTR_RM",
	    "ATTR_FLAG",
	    "CLEAR_AGI_BUCKET",
	    "QM_SBCHANGE",
	    "DUMMY1",
	    "DUMMY2",
	    "QM_QUOTAOFF",
	    "QM_DQALLOC",
	    "QM_SETQLIM",
	    "QM_DQCLUSTER",
	    "QM_QINOCREATE",
	    "QM_QUOTAOFF_END",
	    "SB_UNIT",
	    "FSYNC_TS",
	    "GROWFSRT_ALLOC",
	    "GROWFSRT_ZERO",
	    "GROWFSRT_FREE",
	    "SWAPEXT"
	};

	xfs_warn(mp,
		"xlog_write: reservation summary:\n"
		"  trans type  = %s (%u)\n"
		"  unit res    = %d bytes\n"
		"  current res = %d bytes\n"
		"  total reg   = %u bytes (o/flow = %u bytes)\n"
		"  ophdrs      = %u (ophdr space = %u bytes)\n"
		"  ophdr + reg = %u bytes\n"
		"  num regions = %u\n",
		((ticket->t_trans_type <= 0 ||
		  ticket->t_trans_type > XFS_TRANS_TYPE_MAX) ?
		  "bad-trans-type" : trans_type_str[ticket->t_trans_type-1]),
		ticket->t_trans_type,
		ticket->t_unit_res,
		ticket->t_curr_res,
		ticket->t_res_arr_sum, ticket->t_res_o_flow,
		ticket->t_res_num_ophdrs, ophdr_spc,
		ticket->t_res_arr_sum +
		ticket->t_res_o_flow + ophdr_spc,
		ticket->t_res_num);

	for (i = 0; i < ticket->t_res_num; i++) {
		uint r_type = ticket->t_res_arr[i].r_type;
		xfs_warn(mp, "region[%u]: %s - %u bytes\n", i,
			    ((r_type <= 0 || r_type > XLOG_REG_TYPE_MAX) ?
			    "bad-rtype" : res_type_str[r_type-1]),
			    ticket->t_res_arr[i].r_len);
	}

	xfs_alert_tag(mp, XFS_PTAG_LOGRES,
		"xlog_write: reservation ran out. Need to up reservation");
	xfs_force_shutdown(mp, SHUTDOWN_CORRUPT_INCORE);
}

/*
 * Calculate the potential space needed by the log vector.  Each region gets
 * its own xlog_op_header_t and may need to be double word aligned.
 */
static int
xlog_write_calc_vec_length(
	struct xlog_ticket	*ticket,
	struct xfs_log_vec	*log_vector)
{
	struct xfs_log_vec	*lv;
	int			headers = 0;
	int			len = 0;
	int			i;

	/* acct for start rec of xact */
	if (ticket->t_flags & XLOG_TIC_INITED)
		headers++;

	for (lv = log_vector; lv; lv = lv->lv_next) {
		headers += lv->lv_niovecs;

		for (i = 0; i < lv->lv_niovecs; i++) {
			struct xfs_log_iovec	*vecp = &lv->lv_iovecp[i];

			len += vecp->i_len;
			xlog_tic_add_region(ticket, vecp->i_len, vecp->i_type);
		}
	}

	ticket->t_res_num_ophdrs += headers;
	len += headers * sizeof(struct xlog_op_header);

	return len;
}

/*
 * If first write for transaction, insert start record  We can't be trying to
 * commit if we are inited.  We can't have any "partial_copy" if we are inited.
 */
static int
xlog_write_start_rec(
	struct xlog_op_header	*ophdr,
	struct xlog_ticket	*ticket)
{
	if (!(ticket->t_flags & XLOG_TIC_INITED))
		return 0;

	ophdr->oh_tid	= cpu_to_be32(ticket->t_tid);
	ophdr->oh_clientid = ticket->t_clientid;
	ophdr->oh_len = 0;
	ophdr->oh_flags = XLOG_START_TRANS;
	ophdr->oh_res2 = 0;

	ticket->t_flags &= ~XLOG_TIC_INITED;

	return sizeof(struct xlog_op_header);
}

static xlog_op_header_t *
xlog_write_setup_ophdr(
	struct xlog		*log,
	struct xlog_op_header	*ophdr,
	struct xlog_ticket	*ticket,
	uint			flags)
{
	ophdr->oh_tid = cpu_to_be32(ticket->t_tid);
	ophdr->oh_clientid = ticket->t_clientid;
	ophdr->oh_res2 = 0;

	/* are we copying a commit or unmount record? */
	ophdr->oh_flags = flags;

	/*
	 * We've seen logs corrupted with bad transaction client ids.  This
	 * makes sure that XFS doesn't generate them on.  Turn this into an EIO
	 * and shut down the filesystem.
	 */
	switch (ophdr->oh_clientid)  {
	case XFS_TRANSACTION:
	case XFS_VOLUME:
	case XFS_LOG:
		break;
	default:
		xfs_warn(log->l_mp,
			"Bad XFS transaction clientid 0x%x in ticket 0x%p",
			ophdr->oh_clientid, ticket);
		return NULL;
	}

	return ophdr;
}

/*
 * Set up the parameters of the region copy into the log. This has
 * to handle region write split across multiple log buffers - this
 * state is kept external to this function so that this code can
 * can be written in an obvious, self documenting manner.
 */
static int
xlog_write_setup_copy(
	struct xlog_ticket	*ticket,
	struct xlog_op_header	*ophdr,
	int			space_available,
	int			space_required,
	int			*copy_off,
	int			*copy_len,
	int			*last_was_partial_copy,
	int			*bytes_consumed)
{
	int			still_to_copy;

	still_to_copy = space_required - *bytes_consumed;
	*copy_off = *bytes_consumed;

	if (still_to_copy <= space_available) {
		/* write of region completes here */
		*copy_len = still_to_copy;
		ophdr->oh_len = cpu_to_be32(*copy_len);
		if (*last_was_partial_copy)
			ophdr->oh_flags |= (XLOG_END_TRANS|XLOG_WAS_CONT_TRANS);
		*last_was_partial_copy = 0;
		*bytes_consumed = 0;
		return 0;
	}

	/* partial write of region, needs extra log op header reservation */
	*copy_len = space_available;
	ophdr->oh_len = cpu_to_be32(*copy_len);
	ophdr->oh_flags |= XLOG_CONTINUE_TRANS;
	if (*last_was_partial_copy)
		ophdr->oh_flags |= XLOG_WAS_CONT_TRANS;
	*bytes_consumed += *copy_len;
	(*last_was_partial_copy)++;

	/* account for new log op header */
	ticket->t_curr_res -= sizeof(struct xlog_op_header);
	ticket->t_res_num_ophdrs++;

	return sizeof(struct xlog_op_header);
}

static int
xlog_write_copy_finish(
	struct xlog		*log,
	struct xlog_in_core	*iclog,
	uint			flags,
	int			*record_cnt,
	int			*data_cnt,
	int			*partial_copy,
	int			*partial_copy_len,
	int			log_offset,
	struct xlog_in_core	**commit_iclog)
{
	if (*partial_copy) {
		/*
		 * This iclog has already been marked WANT_SYNC by
		 * xlog_state_get_iclog_space.
		 */
		xlog_state_finish_copy(log, iclog, *record_cnt, *data_cnt);
		*record_cnt = 0;
		*data_cnt = 0;
		return xlog_state_release_iclog(log, iclog);
	}

	*partial_copy = 0;
	*partial_copy_len = 0;

	if (iclog->ic_size - log_offset <= sizeof(xlog_op_header_t)) {
		/* no more space in this iclog - push it. */
		xlog_state_finish_copy(log, iclog, *record_cnt, *data_cnt);
		*record_cnt = 0;
		*data_cnt = 0;

		spin_lock(&log->l_icloglock);
		xlog_state_want_sync(log, iclog);
		spin_unlock(&log->l_icloglock);

		if (!commit_iclog)
			return xlog_state_release_iclog(log, iclog);
		ASSERT(flags & XLOG_COMMIT_TRANS);
		*commit_iclog = iclog;
	}

	return 0;
}

/*
 * Write some region out to in-core log
 *
 * This will be called when writing externally provided regions or when
 * writing out a commit record for a given transaction.
 *
 * General algorithm:
 *	1. Find total length of this write.  This may include adding to the
 *		lengths passed in.
 *	2. Check whether we violate the tickets reservation.
 *	3. While writing to this iclog
 *	    A. Reserve as much space in this iclog as can get
 *	    B. If this is first write, save away start lsn
 *	    C. While writing this region:
 *		1. If first write of transaction, write start record
 *		2. Write log operation header (header per region)
 *		3. Find out if we can fit entire region into this iclog
 *		4. Potentially, verify destination memcpy ptr
 *		5. Memcpy (partial) region
 *		6. If partial copy, release iclog; otherwise, continue
 *			copying more regions into current iclog
 *	4. Mark want sync bit (in simulation mode)
 *	5. Release iclog for potential flush to on-disk log.
 *
 * ERRORS:
 * 1.	Panic if reservation is overrun.  This should never happen since
 *	reservation amounts are generated internal to the filesystem.
 * NOTES:
 * 1. Tickets are single threaded data structures.
 * 2. The XLOG_END_TRANS & XLOG_CONTINUE_TRANS flags are passed down to the
 *	syncing routine.  When a single log_write region needs to span
 *	multiple in-core logs, the XLOG_CONTINUE_TRANS bit should be set
 *	on all log operation writes which don't contain the end of the
 *	region.  The XLOG_END_TRANS bit is used for the in-core log
 *	operation which contains the end of the continued log_write region.
 * 3. When xlog_state_get_iclog_space() grabs the rest of the current iclog,
 *	we don't really know exactly how much space will be used.  As a result,
 *	we don't update ic_offset until the end when we know exactly how many
 *	bytes have been written out.
 */
int
xlog_write(
	struct xlog		*log,
	struct xfs_log_vec	*log_vector,
	struct xlog_ticket	*ticket,
	xfs_lsn_t		*start_lsn,
	struct xlog_in_core	**commit_iclog,
	uint			flags)
{
	struct xlog_in_core	*iclog = NULL;
	struct xfs_log_iovec	*vecp;
	struct xfs_log_vec	*lv;
	int			len;
	int			index;
	int			partial_copy = 0;
	int			partial_copy_len = 0;
	int			contwr = 0;
	int			record_cnt = 0;
	int			data_cnt = 0;
	int			error;

	*start_lsn = 0;

	len = xlog_write_calc_vec_length(ticket, log_vector);

	/*
	 * Region headers and bytes are already accounted for.
	 * We only need to take into account start records and
	 * split regions in this function.
	 */
	if (ticket->t_flags & XLOG_TIC_INITED)
		ticket->t_curr_res -= sizeof(xlog_op_header_t);

	/*
	 * Commit record headers need to be accounted for. These
	 * come in as separate writes so are easy to detect.
	 */
	if (flags & (XLOG_COMMIT_TRANS | XLOG_UNMOUNT_TRANS))
		ticket->t_curr_res -= sizeof(xlog_op_header_t);

	if (ticket->t_curr_res < 0)
		xlog_print_tic_res(log->l_mp, ticket);

	index = 0;
	lv = log_vector;
	vecp = lv->lv_iovecp;
	while (lv && index < lv->lv_niovecs) {
		void		*ptr;
		int		log_offset;

		error = xlog_state_get_iclog_space(log, len, &iclog, ticket,
						   &contwr, &log_offset);
		if (error)
			return error;

		ASSERT(log_offset <= iclog->ic_size - 1);
		ptr = iclog->ic_datap + log_offset;

		/* start_lsn is the first lsn written to. That's all we need. */
		if (!*start_lsn)
			*start_lsn = be64_to_cpu(iclog->ic_header.h_lsn);

		/*
		 * This loop writes out as many regions as can fit in the amount
		 * of space which was allocated by xlog_state_get_iclog_space().
		 */
		while (lv && index < lv->lv_niovecs) {
			struct xfs_log_iovec	*reg = &vecp[index];
			struct xlog_op_header	*ophdr;
			int			start_rec_copy;
			int			copy_len;
			int			copy_off;

			ASSERT(reg->i_len % sizeof(__int32_t) == 0);
			ASSERT((unsigned long)ptr % sizeof(__int32_t) == 0);

			start_rec_copy = xlog_write_start_rec(ptr, ticket);
			if (start_rec_copy) {
				record_cnt++;
				xlog_write_adv_cnt(&ptr, &len, &log_offset,
						   start_rec_copy);
			}

			ophdr = xlog_write_setup_ophdr(log, ptr, ticket, flags);
			if (!ophdr)
				return XFS_ERROR(EIO);

			xlog_write_adv_cnt(&ptr, &len, &log_offset,
					   sizeof(struct xlog_op_header));

			len += xlog_write_setup_copy(ticket, ophdr,
						     iclog->ic_size-log_offset,
						     reg->i_len,
						     &copy_off, &copy_len,
						     &partial_copy,
						     &partial_copy_len);
			xlog_verify_dest_ptr(log, ptr);

			/* copy region */
			ASSERT(copy_len >= 0);
			memcpy(ptr, reg->i_addr + copy_off, copy_len);
			xlog_write_adv_cnt(&ptr, &len, &log_offset, copy_len);

			copy_len += start_rec_copy + sizeof(xlog_op_header_t);
			record_cnt++;
			data_cnt += contwr ? copy_len : 0;

			error = xlog_write_copy_finish(log, iclog, flags,
						       &record_cnt, &data_cnt,
						       &partial_copy,
						       &partial_copy_len,
						       log_offset,
						       commit_iclog);
			if (error)
				return error;

			/*
			 * if we had a partial copy, we need to get more iclog
			 * space but we don't want to increment the region
			 * index because there is still more is this region to
			 * write.
			 *
			 * If we completed writing this region, and we flushed
			 * the iclog (indicated by resetting of the record
			 * count), then we also need to get more log space. If
			 * this was the last record, though, we are done and
			 * can just return.
			 */
			if (partial_copy)
				break;

			if (++index == lv->lv_niovecs) {
				lv = lv->lv_next;
				index = 0;
				if (lv)
					vecp = lv->lv_iovecp;
			}
			if (record_cnt == 0) {
				if (!lv)
					return 0;
				break;
			}
		}
	}

	ASSERT(len == 0);

	xlog_state_finish_copy(log, iclog, record_cnt, data_cnt);
	if (!commit_iclog)
		return xlog_state_release_iclog(log, iclog);

	ASSERT(flags & XLOG_COMMIT_TRANS);
	*commit_iclog = iclog;
	return 0;
}


/*****************************************************************************
 *
 *		State Machine functions
 *
 *****************************************************************************
 */

/* Clean iclogs starting from the head.  This ordering must be
 * maintained, so an iclog doesn't become ACTIVE beyond one that
 * is SYNCING.  This is also required to maintain the notion that we use
 * a ordered wait queue to hold off would be writers to the log when every
 * iclog is trying to sync to disk.
 *
 * State Change: DIRTY -> ACTIVE
 */
STATIC void
xlog_state_clean_log(
	struct xlog *log)
{
	xlog_in_core_t	*iclog;
	int changed = 0;

	iclog = log->l_iclog;
	do {
		if (iclog->ic_state == XLOG_STATE_DIRTY) {
			iclog->ic_state	= XLOG_STATE_ACTIVE;
			iclog->ic_offset       = 0;
			ASSERT(iclog->ic_callback == NULL);
			/*
			 * If the number of ops in this iclog indicate it just
			 * contains the dummy transaction, we can
			 * change state into IDLE (the second time around).
			 * Otherwise we should change the state into
			 * NEED a dummy.
			 * We don't need to cover the dummy.
			 */
			if (!changed &&
			   (be32_to_cpu(iclog->ic_header.h_num_logops) ==
			   		XLOG_COVER_OPS)) {
				changed = 1;
			} else {
				/*
				 * We have two dirty iclogs so start over
				 * This could also be num of ops indicates
				 * this is not the dummy going out.
				 */
				changed = 2;
			}
			iclog->ic_header.h_num_logops = 0;
			memset(iclog->ic_header.h_cycle_data, 0,
			      sizeof(iclog->ic_header.h_cycle_data));
			iclog->ic_header.h_lsn = 0;
		} else if (iclog->ic_state == XLOG_STATE_ACTIVE)
			/* do nothing */;
		else
			break;	/* stop cleaning */
		iclog = iclog->ic_next;
	} while (iclog != log->l_iclog);

	/* log is locked when we are called */
	/*
	 * Change state for the dummy log recording.
	 * We usually go to NEED. But we go to NEED2 if the changed indicates
	 * we are done writing the dummy record.
	 * If we are done with the second dummy recored (DONE2), then
	 * we go to IDLE.
	 */
	if (changed) {
		switch (log->l_covered_state) {
		case XLOG_STATE_COVER_IDLE:
		case XLOG_STATE_COVER_NEED:
		case XLOG_STATE_COVER_NEED2:
			log->l_covered_state = XLOG_STATE_COVER_NEED;
			break;

		case XLOG_STATE_COVER_DONE:
			if (changed == 1)
				log->l_covered_state = XLOG_STATE_COVER_NEED2;
			else
				log->l_covered_state = XLOG_STATE_COVER_NEED;
			break;

		case XLOG_STATE_COVER_DONE2:
			if (changed == 1)
				log->l_covered_state = XLOG_STATE_COVER_IDLE;
			else
				log->l_covered_state = XLOG_STATE_COVER_NEED;
			break;

		default:
			ASSERT(0);
		}
	}
}	/* xlog_state_clean_log */

STATIC xfs_lsn_t
xlog_get_lowest_lsn(
	struct xlog	*log)
{
	xlog_in_core_t  *lsn_log;
	xfs_lsn_t	lowest_lsn, lsn;

	lsn_log = log->l_iclog;
	lowest_lsn = 0;
	do {
	    if (!(lsn_log->ic_state & (XLOG_STATE_ACTIVE|XLOG_STATE_DIRTY))) {
		lsn = be64_to_cpu(lsn_log->ic_header.h_lsn);
		if ((lsn && !lowest_lsn) ||
		    (XFS_LSN_CMP(lsn, lowest_lsn) < 0)) {
			lowest_lsn = lsn;
		}
	    }
	    lsn_log = lsn_log->ic_next;
	} while (lsn_log != log->l_iclog);
	return lowest_lsn;
}


STATIC void
xlog_state_do_callback(
	struct xlog		*log,
	int			aborted,
	struct xlog_in_core	*ciclog)
{
	xlog_in_core_t	   *iclog;
	xlog_in_core_t	   *first_iclog;	/* used to know when we've
						 * processed all iclogs once */
	xfs_log_callback_t *cb, *cb_next;
	int		   flushcnt = 0;
	xfs_lsn_t	   lowest_lsn;
	int		   ioerrors;	/* counter: iclogs with errors */
	int		   loopdidcallbacks; /* flag: inner loop did callbacks*/
	int		   funcdidcallbacks; /* flag: function did callbacks */
	int		   repeats;	/* for issuing console warnings if
					 * looping too many times */
	int		   wake = 0;

	spin_lock(&log->l_icloglock);
	first_iclog = iclog = log->l_iclog;
	ioerrors = 0;
	funcdidcallbacks = 0;
	repeats = 0;

	do {
		/*
		 * Scan all iclogs starting with the one pointed to by the
		 * log.  Reset this starting point each time the log is
		 * unlocked (during callbacks).
		 *
		 * Keep looping through iclogs until one full pass is made
		 * without running any callbacks.
		 */
		first_iclog = log->l_iclog;
		iclog = log->l_iclog;
		loopdidcallbacks = 0;
		repeats++;

		do {

			/* skip all iclogs in the ACTIVE & DIRTY states */
			if (iclog->ic_state &
			    (XLOG_STATE_ACTIVE|XLOG_STATE_DIRTY)) {
				iclog = iclog->ic_next;
				continue;
			}

			/*
			 * Between marking a filesystem SHUTDOWN and stopping
			 * the log, we do flush all iclogs to disk (if there
			 * wasn't a log I/O error). So, we do want things to
			 * go smoothly in case of just a SHUTDOWN  w/o a
			 * LOG_IO_ERROR.
			 */
			if (!(iclog->ic_state & XLOG_STATE_IOERROR)) {
				/*
				 * Can only perform callbacks in order.  Since
				 * this iclog is not in the DONE_SYNC/
				 * DO_CALLBACK state, we skip the rest and
				 * just try to clean up.  If we set our iclog
				 * to DO_CALLBACK, we will not process it when
				 * we retry since a previous iclog is in the
				 * CALLBACK and the state cannot change since
				 * we are holding the l_icloglock.
				 */
				if (!(iclog->ic_state &
					(XLOG_STATE_DONE_SYNC |
						 XLOG_STATE_DO_CALLBACK))) {
					if (ciclog && (ciclog->ic_state ==
							XLOG_STATE_DONE_SYNC)) {
						ciclog->ic_state = XLOG_STATE_DO_CALLBACK;
					}
					break;
				}
				/*
				 * We now have an iclog that is in either the
				 * DO_CALLBACK or DONE_SYNC states. The other
				 * states (WANT_SYNC, SYNCING, or CALLBACK were
				 * caught by the above if and are going to
				 * clean (i.e. we aren't doing their callbacks)
				 * see the above if.
				 */

				/*
				 * We will do one more check here to see if we
				 * have chased our tail around.
				 */

				lowest_lsn = xlog_get_lowest_lsn(log);
				if (lowest_lsn &&
				    XFS_LSN_CMP(lowest_lsn,
						be64_to_cpu(iclog->ic_header.h_lsn)) < 0) {
					iclog = iclog->ic_next;
					continue; /* Leave this iclog for
						   * another thread */
				}

				iclog->ic_state = XLOG_STATE_CALLBACK;


				/*
				 * update the last_sync_lsn before we drop the
				 * icloglock to ensure we are the only one that
				 * can update it.
				 */
				ASSERT(XFS_LSN_CMP(atomic64_read(&log->l_last_sync_lsn),
					be64_to_cpu(iclog->ic_header.h_lsn)) <= 0);
				atomic64_set(&log->l_last_sync_lsn,
					be64_to_cpu(iclog->ic_header.h_lsn));

			} else
				ioerrors++;

			spin_unlock(&log->l_icloglock);

			/*
			 * Keep processing entries in the callback list until
			 * we come around and it is empty.  We need to
			 * atomically see that the list is empty and change the
			 * state to DIRTY so that we don't miss any more
			 * callbacks being added.
			 */
			spin_lock(&iclog->ic_callback_lock);
			cb = iclog->ic_callback;
			while (cb) {
				iclog->ic_callback_tail = &(iclog->ic_callback);
				iclog->ic_callback = NULL;
				spin_unlock(&iclog->ic_callback_lock);

				/* perform callbacks in the order given */
				for (; cb; cb = cb_next) {
					cb_next = cb->cb_next;
					cb->cb_func(cb->cb_arg, aborted);
				}
				spin_lock(&iclog->ic_callback_lock);
				cb = iclog->ic_callback;
			}

			loopdidcallbacks++;
			funcdidcallbacks++;

			spin_lock(&log->l_icloglock);
			ASSERT(iclog->ic_callback == NULL);
			spin_unlock(&iclog->ic_callback_lock);
			if (!(iclog->ic_state & XLOG_STATE_IOERROR))
				iclog->ic_state = XLOG_STATE_DIRTY;

			/*
			 * Transition from DIRTY to ACTIVE if applicable.
			 * NOP if STATE_IOERROR.
			 */
			xlog_state_clean_log(log);

			/* wake up threads waiting in xfs_log_force() */
			wake_up_all(&iclog->ic_force_wait);

			iclog = iclog->ic_next;
		} while (first_iclog != iclog);

		if (repeats > 5000) {
			flushcnt += repeats;
			repeats = 0;
			xfs_warn(log->l_mp,
				"%s: possible infinite loop (%d iterations)",
				__func__, flushcnt);
		}
	} while (!ioerrors && loopdidcallbacks);

	/*
	 * make one last gasp attempt to see if iclogs are being left in
	 * limbo..
	 */
#ifdef DEBUG
	if (funcdidcallbacks) {
		first_iclog = iclog = log->l_iclog;
		do {
			ASSERT(iclog->ic_state != XLOG_STATE_DO_CALLBACK);
			/*
			 * Terminate the loop if iclogs are found in states
			 * which will cause other threads to clean up iclogs.
			 *
			 * SYNCING - i/o completion will go through logs
			 * DONE_SYNC - interrupt thread should be waiting for
			 *              l_icloglock
			 * IOERROR - give up hope all ye who enter here
			 */
			if (iclog->ic_state == XLOG_STATE_WANT_SYNC ||
			    iclog->ic_state == XLOG_STATE_SYNCING ||
			    iclog->ic_state == XLOG_STATE_DONE_SYNC ||
			    iclog->ic_state == XLOG_STATE_IOERROR )
				break;
			iclog = iclog->ic_next;
		} while (first_iclog != iclog);
	}
#endif

	if (log->l_iclog->ic_state & (XLOG_STATE_ACTIVE|XLOG_STATE_IOERROR))
		wake = 1;
	spin_unlock(&log->l_icloglock);

	if (wake)
		wake_up_all(&log->l_flush_wait);
}


/*
 * Finish transitioning this iclog to the dirty state.
 *
 * Make sure that we completely execute this routine only when this is
 * the last call to the iclog.  There is a good chance that iclog flushes,
 * when we reach the end of the physical log, get turned into 2 separate
 * calls to bwrite.  Hence, one iclog flush could generate two calls to this
 * routine.  By using the reference count bwritecnt, we guarantee that only
 * the second completion goes through.
 *
 * Callbacks could take time, so they are done outside the scope of the
 * global state machine log lock.
 */
STATIC void
xlog_state_done_syncing(
	xlog_in_core_t	*iclog,
	int		aborted)
{
	struct xlog	   *log = iclog->ic_log;

	spin_lock(&log->l_icloglock);

	ASSERT(iclog->ic_state == XLOG_STATE_SYNCING ||
	       iclog->ic_state == XLOG_STATE_IOERROR);
	ASSERT(atomic_read(&iclog->ic_refcnt) == 0);
	ASSERT(iclog->ic_bwritecnt == 1 || iclog->ic_bwritecnt == 2);


	/*
	 * If we got an error, either on the first buffer, or in the case of
	 * split log writes, on the second, we mark ALL iclogs STATE_IOERROR,
	 * and none should ever be attempted to be written to disk
	 * again.
	 */
	if (iclog->ic_state != XLOG_STATE_IOERROR) {
		if (--iclog->ic_bwritecnt == 1) {
			spin_unlock(&log->l_icloglock);
			return;
		}
		iclog->ic_state = XLOG_STATE_DONE_SYNC;
	}

	/*
	 * Someone could be sleeping prior to writing out the next
	 * iclog buffer, we wake them all, one will get to do the
	 * I/O, the others get to wait for the result.
	 */
	wake_up_all(&iclog->ic_write_wait);
	spin_unlock(&log->l_icloglock);
	xlog_state_do_callback(log, aborted, iclog);	/* also cleans log */
}	/* xlog_state_done_syncing */


/*
 * If the head of the in-core log ring is not (ACTIVE or DIRTY), then we must
 * sleep.  We wait on the flush queue on the head iclog as that should be
 * the first iclog to complete flushing. Hence if all iclogs are syncing,
 * we will wait here and all new writes will sleep until a sync completes.
 *
 * The in-core logs are used in a circular fashion. They are not used
 * out-of-order even when an iclog past the head is free.
 *
 * return:
 *	* log_offset where xlog_write() can start writing into the in-core
 *		log's data space.
 *	* in-core log pointer to which xlog_write() should write.
 *	* boolean indicating this is a continued write to an in-core log.
 *		If this is the last write, then the in-core log's offset field
 *		needs to be incremented, depending on the amount of data which
 *		is copied.
 */
STATIC int
xlog_state_get_iclog_space(
	struct xlog		*log,
	int			len,
	struct xlog_in_core	**iclogp,
	struct xlog_ticket	*ticket,
	int			*continued_write,
	int			*logoffsetp)
{
	int		  log_offset;
	xlog_rec_header_t *head;
	xlog_in_core_t	  *iclog;
	int		  error;

restart:
	spin_lock(&log->l_icloglock);
	if (XLOG_FORCED_SHUTDOWN(log)) {
		spin_unlock(&log->l_icloglock);
		return XFS_ERROR(EIO);
	}

	iclog = log->l_iclog;
	if (iclog->ic_state != XLOG_STATE_ACTIVE) {
		XFS_STATS_INC(xs_log_noiclogs);

		/* Wait for log writes to have flushed */
		xlog_wait(&log->l_flush_wait, &log->l_icloglock);
		goto restart;
	}

	head = &iclog->ic_header;

	atomic_inc(&iclog->ic_refcnt);	/* prevents sync */
	log_offset = iclog->ic_offset;

	/* On the 1st write to an iclog, figure out lsn.  This works
	 * if iclogs marked XLOG_STATE_WANT_SYNC always write out what they are
	 * committing to.  If the offset is set, that's how many blocks
	 * must be written.
	 */
	if (log_offset == 0) {
		ticket->t_curr_res -= log->l_iclog_hsize;
		xlog_tic_add_region(ticket,
				    log->l_iclog_hsize,
				    XLOG_REG_TYPE_LRHEADER);
		head->h_cycle = cpu_to_be32(log->l_curr_cycle);
		head->h_lsn = cpu_to_be64(
			xlog_assign_lsn(log->l_curr_cycle, log->l_curr_block));
		ASSERT(log->l_curr_block >= 0);
	}

	/* If there is enough room to write everything, then do it.  Otherwise,
	 * claim the rest of the region and make sure the XLOG_STATE_WANT_SYNC
	 * bit is on, so this will get flushed out.  Don't update ic_offset
	 * until you know exactly how many bytes get copied.  Therefore, wait
	 * until later to update ic_offset.
	 *
	 * xlog_write() algorithm assumes that at least 2 xlog_op_header_t's
	 * can fit into remaining data section.
	 */
	if (iclog->ic_size - iclog->ic_offset < 2*sizeof(xlog_op_header_t)) {
		xlog_state_switch_iclogs(log, iclog, iclog->ic_size);

		/*
		 * If I'm the only one writing to this iclog, sync it to disk.
		 * We need to do an atomic compare and decrement here to avoid
		 * racing with concurrent atomic_dec_and_lock() calls in
		 * xlog_state_release_iclog() when there is more than one
		 * reference to the iclog.
		 */
		if (!atomic_add_unless(&iclog->ic_refcnt, -1, 1)) {
			/* we are the only one */
			spin_unlock(&log->l_icloglock);
			error = xlog_state_release_iclog(log, iclog);
			if (error)
				return error;
		} else {
			spin_unlock(&log->l_icloglock);
		}
		goto restart;
	}

	/* Do we have enough room to write the full amount in the remainder
	 * of this iclog?  Or must we continue a write on the next iclog and
	 * mark this iclog as completely taken?  In the case where we switch
	 * iclogs (to mark it taken), this particular iclog will release/sync
	 * to disk in xlog_write().
	 */
	if (len <= iclog->ic_size - iclog->ic_offset) {
		*continued_write = 0;
		iclog->ic_offset += len;
	} else {
		*continued_write = 1;
		xlog_state_switch_iclogs(log, iclog, iclog->ic_size);
	}
	*iclogp = iclog;

	ASSERT(iclog->ic_offset <= iclog->ic_size);
	spin_unlock(&log->l_icloglock);

	*logoffsetp = log_offset;
	return 0;
}	/* xlog_state_get_iclog_space */

/* The first cnt-1 times through here we don't need to
 * move the grant write head because the permanent
 * reservation has reserved cnt times the unit amount.
 * Release part of current permanent unit reservation and
 * reset current reservation to be one units worth.  Also
 * move grant reservation head forward.
 */
STATIC void
xlog_regrant_reserve_log_space(
	struct xlog		*log,
	struct xlog_ticket	*ticket)
{
	trace_xfs_log_regrant_reserve_enter(log, ticket);

	if (ticket->t_cnt > 0)
		ticket->t_cnt--;

	xlog_grant_sub_space(log, &log->l_reserve_head.grant,
					ticket->t_curr_res);
	xlog_grant_sub_space(log, &log->l_write_head.grant,
					ticket->t_curr_res);
	ticket->t_curr_res = ticket->t_unit_res;
	xlog_tic_reset_res(ticket);

	trace_xfs_log_regrant_reserve_sub(log, ticket);

	/* just return if we still have some of the pre-reserved space */
	if (ticket->t_cnt > 0)
		return;

	xlog_grant_add_space(log, &log->l_reserve_head.grant,
					ticket->t_unit_res);

	trace_xfs_log_regrant_reserve_exit(log, ticket);

	ticket->t_curr_res = ticket->t_unit_res;
	xlog_tic_reset_res(ticket);
}	/* xlog_regrant_reserve_log_space */


/*
 * Give back the space left from a reservation.
 *
 * All the information we need to make a correct determination of space left
 * is present.  For non-permanent reservations, things are quite easy.  The
 * count should have been decremented to zero.  We only need to deal with the
 * space remaining in the current reservation part of the ticket.  If the
 * ticket contains a permanent reservation, there may be left over space which
 * needs to be released.  A count of N means that N-1 refills of the current
 * reservation can be done before we need to ask for more space.  The first
 * one goes to fill up the first current reservation.  Once we run out of
 * space, the count will stay at zero and the only space remaining will be
 * in the current reservation field.
 */
STATIC void
xlog_ungrant_log_space(
	struct xlog		*log,
	struct xlog_ticket	*ticket)
{
	int	bytes;

	if (ticket->t_cnt > 0)
		ticket->t_cnt--;

	trace_xfs_log_ungrant_enter(log, ticket);
	trace_xfs_log_ungrant_sub(log, ticket);

	/*
	 * If this is a permanent reservation ticket, we may be able to free
	 * up more space based on the remaining count.
	 */
	bytes = ticket->t_curr_res;
	if (ticket->t_cnt > 0) {
		ASSERT(ticket->t_flags & XLOG_TIC_PERM_RESERV);
		bytes += ticket->t_unit_res*ticket->t_cnt;
	}

	xlog_grant_sub_space(log, &log->l_reserve_head.grant, bytes);
	xlog_grant_sub_space(log, &log->l_write_head.grant, bytes);

	trace_xfs_log_ungrant_exit(log, ticket);

	xfs_log_space_wake(log->l_mp);
}

/*
 * Flush iclog to disk if this is the last reference to the given iclog and
 * the WANT_SYNC bit is set.
 *
 * When this function is entered, the iclog is not necessarily in the
 * WANT_SYNC state.  It may be sitting around waiting to get filled.
 *
 *
 */
STATIC int
xlog_state_release_iclog(
	struct xlog		*log,
	struct xlog_in_core	*iclog)
{
	int		sync = 0;	/* do we sync? */

	if (iclog->ic_state & XLOG_STATE_IOERROR)
		return XFS_ERROR(EIO);

	ASSERT(atomic_read(&iclog->ic_refcnt) > 0);
	if (!atomic_dec_and_lock(&iclog->ic_refcnt, &log->l_icloglock))
		return 0;

	if (iclog->ic_state & XLOG_STATE_IOERROR) {
		spin_unlock(&log->l_icloglock);
		return XFS_ERROR(EIO);
	}
	ASSERT(iclog->ic_state == XLOG_STATE_ACTIVE ||
	       iclog->ic_state == XLOG_STATE_WANT_SYNC);

	if (iclog->ic_state == XLOG_STATE_WANT_SYNC) {
		/* update tail before writing to iclog */
		xfs_lsn_t tail_lsn = xlog_assign_tail_lsn(log->l_mp);
		sync++;
		iclog->ic_state = XLOG_STATE_SYNCING;
		iclog->ic_header.h_tail_lsn = cpu_to_be64(tail_lsn);
		xlog_verify_tail_lsn(log, iclog, tail_lsn);
		/* cycle incremented when incrementing curr_block */
	}
	spin_unlock(&log->l_icloglock);

	/*
	 * We let the log lock go, so it's possible that we hit a log I/O
	 * error or some other SHUTDOWN condition that marks the iclog
	 * as XLOG_STATE_IOERROR before the bwrite. However, we know that
	 * this iclog has consistent data, so we ignore IOERROR
	 * flags after this point.
	 */
	if (sync)
		return xlog_sync(log, iclog);
	return 0;
}	/* xlog_state_release_iclog */


/*
 * This routine will mark the current iclog in the ring as WANT_SYNC
 * and move the current iclog pointer to the next iclog in the ring.
 * When this routine is called from xlog_state_get_iclog_space(), the
 * exact size of the iclog has not yet been determined.  All we know is
 * that every data block.  We have run out of space in this log record.
 */
STATIC void
xlog_state_switch_iclogs(
	struct xlog		*log,
	struct xlog_in_core	*iclog,
	int			eventual_size)
{
	ASSERT(iclog->ic_state == XLOG_STATE_ACTIVE);
	if (!eventual_size)
		eventual_size = iclog->ic_offset;
	iclog->ic_state = XLOG_STATE_WANT_SYNC;
	iclog->ic_header.h_prev_block = cpu_to_be32(log->l_prev_block);
	log->l_prev_block = log->l_curr_block;
	log->l_prev_cycle = log->l_curr_cycle;

	/* roll log?: ic_offset changed later */
	log->l_curr_block += BTOBB(eventual_size)+BTOBB(log->l_iclog_hsize);

	/* Round up to next log-sunit */
	if (xfs_sb_version_haslogv2(&log->l_mp->m_sb) &&
	    log->l_mp->m_sb.sb_logsunit > 1) {
		__uint32_t sunit_bb = BTOBB(log->l_mp->m_sb.sb_logsunit);
		log->l_curr_block = roundup(log->l_curr_block, sunit_bb);
	}

	if (log->l_curr_block >= log->l_logBBsize) {
		log->l_curr_cycle++;
		if (log->l_curr_cycle == XLOG_HEADER_MAGIC_NUM)
			log->l_curr_cycle++;
		log->l_curr_block -= log->l_logBBsize;
		ASSERT(log->l_curr_block >= 0);
	}
	ASSERT(iclog == log->l_iclog);
	log->l_iclog = iclog->ic_next;
}	/* xlog_state_switch_iclogs */

/*
 * Write out all data in the in-core log as of this exact moment in time.
 *
 * Data may be written to the in-core log during this call.  However,
 * we don't guarantee this data will be written out.  A change from past
 * implementation means this routine will *not* write out zero length LRs.
 *
 * Basically, we try and perform an intelligent scan of the in-core logs.
 * If we determine there is no flushable data, we just return.  There is no
 * flushable data if:
 *
 *	1. the current iclog is active and has no data; the previous iclog
 *		is in the active or dirty state.
 *	2. the current iclog is drity, and the previous iclog is in the
 *		active or dirty state.
 *
 * We may sleep if:
 *
 *	1. the current iclog is not in the active nor dirty state.
 *	2. the current iclog dirty, and the previous iclog is not in the
 *		active nor dirty state.
 *	3. the current iclog is active, and there is another thread writing
 *		to this particular iclog.
 *	4. a) the current iclog is active and has no other writers
 *	   b) when we return from flushing out this iclog, it is still
 *		not in the active nor dirty state.
 */
int
_xfs_log_force(
	struct xfs_mount	*mp,
	uint			flags,
	int			*log_flushed)
{
	struct xlog		*log = mp->m_log;
	struct xlog_in_core	*iclog;
	xfs_lsn_t		lsn;

	XFS_STATS_INC(xs_log_force);

	xlog_cil_force(log);

	spin_lock(&log->l_icloglock);

	iclog = log->l_iclog;
	if (iclog->ic_state & XLOG_STATE_IOERROR) {
		spin_unlock(&log->l_icloglock);
		return XFS_ERROR(EIO);
	}

	/* If the head iclog is not active nor dirty, we just attach
	 * ourselves to the head and go to sleep.
	 */
	if (iclog->ic_state == XLOG_STATE_ACTIVE ||
	    iclog->ic_state == XLOG_STATE_DIRTY) {
		/*
		 * If the head is dirty or (active and empty), then
		 * we need to look at the previous iclog.  If the previous
		 * iclog is active or dirty we are done.  There is nothing
		 * to sync out.  Otherwise, we attach ourselves to the
		 * previous iclog and go to sleep.
		 */
		if (iclog->ic_state == XLOG_STATE_DIRTY ||
		    (atomic_read(&iclog->ic_refcnt) == 0
		     && iclog->ic_offset == 0)) {
			iclog = iclog->ic_prev;
			if (iclog->ic_state == XLOG_STATE_ACTIVE ||
			    iclog->ic_state == XLOG_STATE_DIRTY)
				goto no_sleep;
			else
				goto maybe_sleep;
		} else {
			if (atomic_read(&iclog->ic_refcnt) == 0) {
				/* We are the only one with access to this
				 * iclog.  Flush it out now.  There should
				 * be a roundoff of zero to show that someone
				 * has already taken care of the roundoff from
				 * the previous sync.
				 */
				atomic_inc(&iclog->ic_refcnt);
				lsn = be64_to_cpu(iclog->ic_header.h_lsn);
				xlog_state_switch_iclogs(log, iclog, 0);
				spin_unlock(&log->l_icloglock);

				if (xlog_state_release_iclog(log, iclog))
					return XFS_ERROR(EIO);

				if (log_flushed)
					*log_flushed = 1;
				spin_lock(&log->l_icloglock);
				if (be64_to_cpu(iclog->ic_header.h_lsn) == lsn &&
				    iclog->ic_state != XLOG_STATE_DIRTY)
					goto maybe_sleep;
				else
					goto no_sleep;
			} else {
				/* Someone else is writing to this iclog.
				 * Use its call to flush out the data.  However,
				 * the other thread may not force out this LR,
				 * so we mark it WANT_SYNC.
				 */
				xlog_state_switch_iclogs(log, iclog, 0);
				goto maybe_sleep;
			}
		}
	}

	/* By the time we come around again, the iclog could've been filled
	 * which would give it another lsn.  If we have a new lsn, just
	 * return because the relevant data has been flushed.
	 */
maybe_sleep:
	if (flags & XFS_LOG_SYNC) {
		/*
		 * We must check if we're shutting down here, before
		 * we wait, while we're holding the l_icloglock.
		 * Then we check again after waking up, in case our
		 * sleep was disturbed by a bad news.
		 */
		if (iclog->ic_state & XLOG_STATE_IOERROR) {
			spin_unlock(&log->l_icloglock);
			return XFS_ERROR(EIO);
		}
		XFS_STATS_INC(xs_log_force_sleep);
		xlog_wait(&iclog->ic_force_wait, &log->l_icloglock);
		/*
		 * No need to grab the log lock here since we're
		 * only deciding whether or not to return EIO
		 * and the memory read should be atomic.
		 */
		if (iclog->ic_state & XLOG_STATE_IOERROR)
			return XFS_ERROR(EIO);
		if (log_flushed)
			*log_flushed = 1;
	} else {

no_sleep:
		spin_unlock(&log->l_icloglock);
	}
	return 0;
}

/*
 * Wrapper for _xfs_log_force(), to be used when caller doesn't care
 * about errors or whether the log was flushed or not. This is the normal
 * interface to use when trying to unpin items or move the log forward.
 */
void
xfs_log_force(
	xfs_mount_t	*mp,
	uint		flags)
{
	int	error;

	trace_xfs_log_force(mp, 0);
	error = _xfs_log_force(mp, flags, NULL);
	if (error)
		xfs_warn(mp, "%s: error %d returned.", __func__, error);
}

/*
 * Force the in-core log to disk for a specific LSN.
 *
 * Find in-core log with lsn.
 *	If it is in the DIRTY state, just return.
 *	If it is in the ACTIVE state, move the in-core log into the WANT_SYNC
 *		state and go to sleep or return.
 *	If it is in any other state, go to sleep or return.
 *
 * Synchronous forces are implemented with a signal variable. All callers
 * to force a given lsn to disk will wait on a the sv attached to the
 * specific in-core log.  When given in-core log finally completes its
 * write to disk, that thread will wake up all threads waiting on the
 * sv.
 */
int
_xfs_log_force_lsn(
	struct xfs_mount	*mp,
	xfs_lsn_t		lsn,
	uint			flags,
	int			*log_flushed)
{
	struct xlog		*log = mp->m_log;
	struct xlog_in_core	*iclog;
	int			already_slept = 0;

	ASSERT(lsn != 0);

	XFS_STATS_INC(xs_log_force);

	lsn = xlog_cil_force_lsn(log, lsn);
	if (lsn == NULLCOMMITLSN)
		return 0;

try_again:
	spin_lock(&log->l_icloglock);
	iclog = log->l_iclog;
	if (iclog->ic_state & XLOG_STATE_IOERROR) {
		spin_unlock(&log->l_icloglock);
		return XFS_ERROR(EIO);
	}

	do {
		if (be64_to_cpu(iclog->ic_header.h_lsn) != lsn) {
			iclog = iclog->ic_next;
			continue;
		}

		if (iclog->ic_state == XLOG_STATE_DIRTY) {
			spin_unlock(&log->l_icloglock);
			return 0;
		}

		if (iclog->ic_state == XLOG_STATE_ACTIVE) {
			/*
			 * We sleep here if we haven't already slept (e.g.
			 * this is the first time we've looked at the correct
			 * iclog buf) and the buffer before us is going to
			 * be sync'ed. The reason for this is that if we
			 * are doing sync transactions here, by waiting for
			 * the previous I/O to complete, we can allow a few
			 * more transactions into this iclog before we close
			 * it down.
			 *
			 * Otherwise, we mark the buffer WANT_SYNC, and bump
			 * up the refcnt so we can release the log (which
			 * drops the ref count).  The state switch keeps new
			 * transaction commits from using this buffer.  When
			 * the current commits finish writing into the buffer,
			 * the refcount will drop to zero and the buffer will
			 * go out then.
			 */
			if (!already_slept &&
			    (iclog->ic_prev->ic_state &
			     (XLOG_STATE_WANT_SYNC | XLOG_STATE_SYNCING))) {
				ASSERT(!(iclog->ic_state & XLOG_STATE_IOERROR));

				XFS_STATS_INC(xs_log_force_sleep);

				xlog_wait(&iclog->ic_prev->ic_write_wait,
							&log->l_icloglock);
				if (log_flushed)
					*log_flushed = 1;
				already_slept = 1;
				goto try_again;
			}
			atomic_inc(&iclog->ic_refcnt);
			xlog_state_switch_iclogs(log, iclog, 0);
			spin_unlock(&log->l_icloglock);
			if (xlog_state_release_iclog(log, iclog))
				return XFS_ERROR(EIO);
			if (log_flushed)
				*log_flushed = 1;
			spin_lock(&log->l_icloglock);
		}

		if ((flags & XFS_LOG_SYNC) && /* sleep */
		    !(iclog->ic_state &
		      (XLOG_STATE_ACTIVE | XLOG_STATE_DIRTY))) {
			/*
			 * Don't wait on completion if we know that we've
			 * gotten a log write error.
			 */
			if (iclog->ic_state & XLOG_STATE_IOERROR) {
				spin_unlock(&log->l_icloglock);
				return XFS_ERROR(EIO);
			}
			XFS_STATS_INC(xs_log_force_sleep);
			xlog_wait(&iclog->ic_force_wait, &log->l_icloglock);
			/*
			 * No need to grab the log lock here since we're
			 * only deciding whether or not to return EIO
			 * and the memory read should be atomic.
			 */
			if (iclog->ic_state & XLOG_STATE_IOERROR)
				return XFS_ERROR(EIO);

			if (log_flushed)
				*log_flushed = 1;
		} else {		/* just return */
			spin_unlock(&log->l_icloglock);
		}

		return 0;
	} while (iclog != log->l_iclog);

	spin_unlock(&log->l_icloglock);
	return 0;
}

/*
 * Wrapper for _xfs_log_force_lsn(), to be used when caller doesn't care
 * about errors or whether the log was flushed or not. This is the normal
 * interface to use when trying to unpin items or move the log forward.
 */
void
xfs_log_force_lsn(
	xfs_mount_t	*mp,
	xfs_lsn_t	lsn,
	uint		flags)
{
	int	error;

	trace_xfs_log_force(mp, lsn);
	error = _xfs_log_force_lsn(mp, lsn, flags, NULL);
	if (error)
		xfs_warn(mp, "%s: error %d returned.", __func__, error);
}

/*
 * Called when we want to mark the current iclog as being ready to sync to
 * disk.
 */
STATIC void
xlog_state_want_sync(
	struct xlog		*log,
	struct xlog_in_core	*iclog)
{
	assert_spin_locked(&log->l_icloglock);

	if (iclog->ic_state == XLOG_STATE_ACTIVE) {
		xlog_state_switch_iclogs(log, iclog, 0);
	} else {
		ASSERT(iclog->ic_state &
			(XLOG_STATE_WANT_SYNC|XLOG_STATE_IOERROR));
	}
}


/*****************************************************************************
 *
 *		TICKET functions
 *
 *****************************************************************************
 */

/*
 * Free a used ticket when its refcount falls to zero.
 */
void
xfs_log_ticket_put(
	xlog_ticket_t	*ticket)
{
	ASSERT(atomic_read(&ticket->t_ref) > 0);
	if (atomic_dec_and_test(&ticket->t_ref))
		kmem_zone_free(xfs_log_ticket_zone, ticket);
}

xlog_ticket_t *
xfs_log_ticket_get(
	xlog_ticket_t	*ticket)
{
	ASSERT(atomic_read(&ticket->t_ref) > 0);
	atomic_inc(&ticket->t_ref);
	return ticket;
}

/*
 * Allocate and initialise a new log ticket.
 */
struct xlog_ticket *
xlog_ticket_alloc(
	struct xlog	*log,
	int		unit_bytes,
	int		cnt,
	char		client,
	bool		permanent,
	xfs_km_flags_t	alloc_flags)
{
	struct xlog_ticket *tic;
	uint		num_headers;
	int		iclog_space;

	tic = kmem_zone_zalloc(xfs_log_ticket_zone, alloc_flags);
	if (!tic)
		return NULL;

	/*
	 * Permanent reservations have up to 'cnt'-1 active log operations
	 * in the log.  A unit in this case is the amount of space for one
	 * of these log operations.  Normal reservations have a cnt of 1
	 * and their unit amount is the total amount of space required.
	 *
	 * The following lines of code account for non-transaction data
	 * which occupy space in the on-disk log.
	 *
	 * Normal form of a transaction is:
	 * <oph><trans-hdr><start-oph><reg1-oph><reg1><reg2-oph>...<commit-oph>
	 * and then there are LR hdrs, split-recs and roundoff at end of syncs.
	 *
	 * We need to account for all the leadup data and trailer data
	 * around the transaction data.
	 * And then we need to account for the worst case in terms of using
	 * more space.
	 * The worst case will happen if:
	 * - the placement of the transaction happens to be such that the
	 *   roundoff is at its maximum
	 * - the transaction data is synced before the commit record is synced
	 *   i.e. <transaction-data><roundoff> | <commit-rec><roundoff>
	 *   Therefore the commit record is in its own Log Record.
	 *   This can happen as the commit record is called with its
	 *   own region to xlog_write().
	 *   This then means that in the worst case, roundoff can happen for
	 *   the commit-rec as well.
	 *   The commit-rec is smaller than padding in this scenario and so it is
	 *   not added separately.
	 */

	/* for trans header */
	unit_bytes += sizeof(xlog_op_header_t);
	unit_bytes += sizeof(xfs_trans_header_t);

	/* for start-rec */
	unit_bytes += sizeof(xlog_op_header_t);

	/*
	 * for LR headers - the space for data in an iclog is the size minus
	 * the space used for the headers. If we use the iclog size, then we
	 * undercalculate the number of headers required.
	 *
	 * Furthermore - the addition of op headers for split-recs might
	 * increase the space required enough to require more log and op
	 * headers, so take that into account too.
	 *
	 * IMPORTANT: This reservation makes the assumption that if this
	 * transaction is the first in an iclog and hence has the LR headers
	 * accounted to it, then the remaining space in the iclog is
	 * exclusively for this transaction.  i.e. if the transaction is larger
	 * than the iclog, it will be the only thing in that iclog.
	 * Fundamentally, this means we must pass the entire log vector to
	 * xlog_write to guarantee this.
	 */
	iclog_space = log->l_iclog_size - log->l_iclog_hsize;
	num_headers = howmany(unit_bytes, iclog_space);

	/* for split-recs - ophdrs added when data split over LRs */
	unit_bytes += sizeof(xlog_op_header_t) * num_headers;

	/* add extra header reservations if we overrun */
	while (!num_headers ||
	       howmany(unit_bytes, iclog_space) > num_headers) {
		unit_bytes += sizeof(xlog_op_header_t);
		num_headers++;
	}
	unit_bytes += log->l_iclog_hsize * num_headers;

	/* for commit-rec LR header - note: padding will subsume the ophdr */
	unit_bytes += log->l_iclog_hsize;

	/* for roundoff padding for transaction data and one for commit record */
	if (xfs_sb_version_haslogv2(&log->l_mp->m_sb) &&
	    log->l_mp->m_sb.sb_logsunit > 1) {
		/* log su roundoff */
		unit_bytes += 2*log->l_mp->m_sb.sb_logsunit;
	} else {
		/* BB roundoff */
		unit_bytes += 2*BBSIZE;
        }

	atomic_set(&tic->t_ref, 1);
	tic->t_task		= current;
	INIT_LIST_HEAD(&tic->t_queue);
	tic->t_unit_res		= unit_bytes;
	tic->t_curr_res		= unit_bytes;
	tic->t_cnt		= cnt;
	tic->t_ocnt		= cnt;
	tic->t_tid		= random32();
	tic->t_clientid		= client;
	tic->t_flags		= XLOG_TIC_INITED;
	tic->t_trans_type	= 0;
	if (permanent)
		tic->t_flags |= XLOG_TIC_PERM_RESERV;

	xlog_tic_reset_res(tic);

	return tic;
}


/******************************************************************************
 *
 *		Log debug routines
 *
 ******************************************************************************
 */
#if defined(DEBUG)
/*
 * Make sure that the destination ptr is within the valid data region of
 * one of the iclogs.  This uses backup pointers stored in a different
 * part of the log in case we trash the log structure.
 */
void
xlog_verify_dest_ptr(
	struct xlog	*log,
	char		*ptr)
{
	int i;
	int good_ptr = 0;

	for (i = 0; i < log->l_iclog_bufs; i++) {
		if (ptr >= log->l_iclog_bak[i] &&
		    ptr <= log->l_iclog_bak[i] + log->l_iclog_size)
			good_ptr++;
	}

	if (!good_ptr)
		xfs_emerg(log->l_mp, "%s: invalid ptr", __func__);
}

/*
 * Check to make sure the grant write head didn't just over lap the tail.  If
 * the cycles are the same, we can't be overlapping.  Otherwise, make sure that
 * the cycles differ by exactly one and check the byte count.
 *
 * This check is run unlocked, so can give false positives. Rather than assert
 * on failures, use a warn-once flag and a panic tag to allow the admin to
 * determine if they want to panic the machine when such an error occurs. For
 * debug kernels this will have the same effect as using an assert but, unlinke
 * an assert, it can be turned off at runtime.
 */
STATIC void
xlog_verify_grant_tail(
	struct xlog	*log)
{
	int		tail_cycle, tail_blocks;
	int		cycle, space;

	xlog_crack_grant_head(&log->l_write_head.grant, &cycle, &space);
	xlog_crack_atomic_lsn(&log->l_tail_lsn, &tail_cycle, &tail_blocks);
	if (tail_cycle != cycle) {
		if (cycle - 1 != tail_cycle &&
		    !(log->l_flags & XLOG_TAIL_WARN)) {
			xfs_alert_tag(log->l_mp, XFS_PTAG_LOGRES,
				"%s: cycle - 1 != tail_cycle", __func__);
			log->l_flags |= XLOG_TAIL_WARN;
		}

		if (space > BBTOB(tail_blocks) &&
		    !(log->l_flags & XLOG_TAIL_WARN)) {
			xfs_alert_tag(log->l_mp, XFS_PTAG_LOGRES,
				"%s: space > BBTOB(tail_blocks)", __func__);
			log->l_flags |= XLOG_TAIL_WARN;
		}
	}
}

/* check if it will fit */
STATIC void
xlog_verify_tail_lsn(
	struct xlog		*log,
	struct xlog_in_core	*iclog,
	xfs_lsn_t		tail_lsn)
{
    int blocks;

    if (CYCLE_LSN(tail_lsn) == log->l_prev_cycle) {
	blocks =
	    log->l_logBBsize - (log->l_prev_block - BLOCK_LSN(tail_lsn));
	if (blocks < BTOBB(iclog->ic_offset)+BTOBB(log->l_iclog_hsize))
		xfs_emerg(log->l_mp, "%s: ran out of log space", __func__);
    } else {
	ASSERT(CYCLE_LSN(tail_lsn)+1 == log->l_prev_cycle);

	if (BLOCK_LSN(tail_lsn) == log->l_prev_block)
		xfs_emerg(log->l_mp, "%s: tail wrapped", __func__);

	blocks = BLOCK_LSN(tail_lsn) - log->l_prev_block;
	if (blocks < BTOBB(iclog->ic_offset) + 1)
		xfs_emerg(log->l_mp, "%s: ran out of log space", __func__);
    }
}	/* xlog_verify_tail_lsn */

/*
 * Perform a number of checks on the iclog before writing to disk.
 *
 * 1. Make sure the iclogs are still circular
 * 2. Make sure we have a good magic number
 * 3. Make sure we don't have magic numbers in the data
 * 4. Check fields of each log operation header for:
 *	A. Valid client identifier
 *	B. tid ptr value falls in valid ptr space (user space code)
 *	C. Length in log record header is correct according to the
 *		individual operation headers within record.
 * 5. When a bwrite will occur within 5 blocks of the front of the physical
 *	log, check the preceding blocks of the physical log to make sure all
 *	the cycle numbers agree with the current cycle number.
 */
STATIC void
xlog_verify_iclog(
	struct xlog		*log,
	struct xlog_in_core	*iclog,
	int			count,
	boolean_t		syncing)
{
	xlog_op_header_t	*ophead;
	xlog_in_core_t		*icptr;
	xlog_in_core_2_t	*xhdr;
	xfs_caddr_t		ptr;
	xfs_caddr_t		base_ptr;
	__psint_t		field_offset;
	__uint8_t		clientid;
	int			len, i, j, k, op_len;
	int			idx;

	/* check validity of iclog pointers */
	spin_lock(&log->l_icloglock);
	icptr = log->l_iclog;
	for (i=0; i < log->l_iclog_bufs; i++) {
		if (icptr == NULL)
			xfs_emerg(log->l_mp, "%s: invalid ptr", __func__);
		icptr = icptr->ic_next;
	}
	if (icptr != log->l_iclog)
		xfs_emerg(log->l_mp, "%s: corrupt iclog ring", __func__);
	spin_unlock(&log->l_icloglock);

	/* check log magic numbers */
	if (iclog->ic_header.h_magicno != cpu_to_be32(XLOG_HEADER_MAGIC_NUM))
		xfs_emerg(log->l_mp, "%s: invalid magic num", __func__);

	ptr = (xfs_caddr_t) &iclog->ic_header;
	for (ptr += BBSIZE; ptr < ((xfs_caddr_t)&iclog->ic_header) + count;
	     ptr += BBSIZE) {
		if (*(__be32 *)ptr == cpu_to_be32(XLOG_HEADER_MAGIC_NUM))
			xfs_emerg(log->l_mp, "%s: unexpected magic num",
				__func__);
	}

	/* check fields */
	len = be32_to_cpu(iclog->ic_header.h_num_logops);
	ptr = iclog->ic_datap;
	base_ptr = ptr;
	ophead = (xlog_op_header_t *)ptr;
	xhdr = iclog->ic_data;
	for (i = 0; i < len; i++) {
		ophead = (xlog_op_header_t *)ptr;

		/* clientid is only 1 byte */
		field_offset = (__psint_t)
			       ((xfs_caddr_t)&(ophead->oh_clientid) - base_ptr);
		if (syncing == B_FALSE || (field_offset & 0x1ff)) {
			clientid = ophead->oh_clientid;
		} else {
			idx = BTOBBT((xfs_caddr_t)&(ophead->oh_clientid) - iclog->ic_datap);
			if (idx >= (XLOG_HEADER_CYCLE_SIZE / BBSIZE)) {
				j = idx / (XLOG_HEADER_CYCLE_SIZE / BBSIZE);
				k = idx % (XLOG_HEADER_CYCLE_SIZE / BBSIZE);
				clientid = xlog_get_client_id(
					xhdr[j].hic_xheader.xh_cycle_data[k]);
			} else {
				clientid = xlog_get_client_id(
					iclog->ic_header.h_cycle_data[idx]);
			}
		}
		if (clientid != XFS_TRANSACTION && clientid != XFS_LOG)
			xfs_warn(log->l_mp,
				"%s: invalid clientid %d op 0x%p offset 0x%lx",
				__func__, clientid, ophead,
				(unsigned long)field_offset);

		/* check length */
		field_offset = (__psint_t)
			       ((xfs_caddr_t)&(ophead->oh_len) - base_ptr);
		if (syncing == B_FALSE || (field_offset & 0x1ff)) {
			op_len = be32_to_cpu(ophead->oh_len);
		} else {
			idx = BTOBBT((__psint_t)&ophead->oh_len -
				    (__psint_t)iclog->ic_datap);
			if (idx >= (XLOG_HEADER_CYCLE_SIZE / BBSIZE)) {
				j = idx / (XLOG_HEADER_CYCLE_SIZE / BBSIZE);
				k = idx % (XLOG_HEADER_CYCLE_SIZE / BBSIZE);
				op_len = be32_to_cpu(xhdr[j].hic_xheader.xh_cycle_data[k]);
			} else {
				op_len = be32_to_cpu(iclog->ic_header.h_cycle_data[idx]);
			}
		}
		ptr += sizeof(xlog_op_header_t) + op_len;
	}
}	/* xlog_verify_iclog */
#endif

/*
 * Mark all iclogs IOERROR. l_icloglock is held by the caller.
 */
STATIC int
xlog_state_ioerror(
	struct xlog	*log)
{
	xlog_in_core_t	*iclog, *ic;

	iclog = log->l_iclog;
	if (! (iclog->ic_state & XLOG_STATE_IOERROR)) {
		/*
		 * Mark all the incore logs IOERROR.
		 * From now on, no log flushes will result.
		 */
		ic = iclog;
		do {
			ic->ic_state = XLOG_STATE_IOERROR;
			ic = ic->ic_next;
		} while (ic != iclog);
		return 0;
	}
	/*
	 * Return non-zero, if state transition has already happened.
	 */
	return 1;
}

/*
 * This is called from xfs_force_shutdown, when we're forcibly
 * shutting down the filesystem, typically because of an IO error.
 * Our main objectives here are to make sure that:
 *	a. the filesystem gets marked 'SHUTDOWN' for all interested
 *	   parties to find out, 'atomically'.
 *	b. those who're sleeping on log reservations, pinned objects and
 *	    other resources get woken up, and be told the bad news.
 *	c. nothing new gets queued up after (a) and (b) are done.
 *	d. if !logerror, flush the iclogs to disk, then seal them off
 *	   for business.
 *
 * Note: for delayed logging the !logerror case needs to flush the regions
 * held in memory out to the iclogs before flushing them to disk. This needs
 * to be done before the log is marked as shutdown, otherwise the flush to the
 * iclogs will fail.
 */
int
xfs_log_force_umount(
	struct xfs_mount	*mp,
	int			logerror)
{
	struct xlog	*log;
	int		retval;

	log = mp->m_log;

	/*
	 * If this happens during log recovery, don't worry about
	 * locking; the log isn't open for business yet.
	 */
	if (!log ||
	    log->l_flags & XLOG_ACTIVE_RECOVERY) {
		mp->m_flags |= XFS_MOUNT_FS_SHUTDOWN;
		if (mp->m_sb_bp)
			XFS_BUF_DONE(mp->m_sb_bp);
		return 0;
	}

	/*
	 * Somebody could've already done the hard work for us.
	 * No need to get locks for this.
	 */
	if (logerror && log->l_iclog->ic_state & XLOG_STATE_IOERROR) {
		ASSERT(XLOG_FORCED_SHUTDOWN(log));
		return 1;
	}
	retval = 0;

	/*
	 * Flush the in memory commit item list before marking the log as
	 * being shut down. We need to do it in this order to ensure all the
	 * completed transactions are flushed to disk with the xfs_log_force()
	 * call below.
	 */
	if (!logerror)
		xlog_cil_force(log);

	/*
	 * mark the filesystem and the as in a shutdown state and wake
	 * everybody up to tell them the bad news.
	 */
	spin_lock(&log->l_icloglock);
	mp->m_flags |= XFS_MOUNT_FS_SHUTDOWN;
	if (mp->m_sb_bp)
		XFS_BUF_DONE(mp->m_sb_bp);

	/*
	 * This flag is sort of redundant because of the mount flag, but
	 * it's good to maintain the separation between the log and the rest
	 * of XFS.
	 */
	log->l_flags |= XLOG_IO_ERROR;

	/*
	 * If we hit a log error, we want to mark all the iclogs IOERROR
	 * while we're still holding the loglock.
	 */
	if (logerror)
		retval = xlog_state_ioerror(log);
	spin_unlock(&log->l_icloglock);

	/*
	 * We don't want anybody waiting for log reservations after this. That
	 * means we have to wake up everybody queued up on reserveq as well as
	 * writeq.  In addition, we make sure in xlog_{re}grant_log_space that
	 * we don't enqueue anything once the SHUTDOWN flag is set, and this
	 * action is protected by the grant locks.
	 */
	xlog_grant_head_wake_all(&log->l_reserve_head);
	xlog_grant_head_wake_all(&log->l_write_head);

	if (!(log->l_iclog->ic_state & XLOG_STATE_IOERROR)) {
		ASSERT(!logerror);
		/*
		 * Force the incore logs to disk before shutting the
		 * log down completely.
		 */
		_xfs_log_force(mp, XFS_LOG_SYNC, NULL);

		spin_lock(&log->l_icloglock);
		retval = xlog_state_ioerror(log);
		spin_unlock(&log->l_icloglock);
	}
	/*
	 * Wake up everybody waiting on xfs_log_force.
	 * Callback all log item committed functions as if the
	 * log writes were completed.
	 */
	xlog_state_do_callback(log, XFS_LI_ABORTED, NULL);

#ifdef XFSERRORDEBUG
	{
		xlog_in_core_t	*iclog;

		spin_lock(&log->l_icloglock);
		iclog = log->l_iclog;
		do {
			ASSERT(iclog->ic_callback == 0);
			iclog = iclog->ic_next;
		} while (iclog != log->l_iclog);
		spin_unlock(&log->l_icloglock);
	}
#endif
	/* return non-zero if log IOERROR transition had already happened */
	return retval;
}

STATIC int
xlog_iclogs_empty(
	struct xlog	*log)
{
	xlog_in_core_t	*iclog;

	iclog = log->l_iclog;
	do {
		/* endianness does not matter here, zero is zero in
		 * any language.
		 */
		if (iclog->ic_header.h_num_logops)
			return 0;
		iclog = iclog->ic_next;
	} while (iclog != log->l_iclog);
	return 1;
}<|MERGE_RESOLUTION|>--- conflicted
+++ resolved
@@ -45,62 +45,16 @@
 	struct xlog_in_core	**iclog,
 	xfs_lsn_t		*commitlsnp);
 
-<<<<<<< HEAD
-STATIC xlog_t *  xlog_alloc_log(xfs_mount_t	*mp,
-				xfs_buftarg_t	*log_target,
-				xfs_daddr_t	blk_offset,
-				int		num_bblks);
-=======
 STATIC struct xlog *
 xlog_alloc_log(
 	struct xfs_mount	*mp,
 	struct xfs_buftarg	*log_target,
 	xfs_daddr_t		blk_offset,
 	int			num_bblks);
->>>>>>> 9a57fa8e
 STATIC int
 xlog_space_left(
 	struct xlog		*log,
 	atomic64_t		*head);
-<<<<<<< HEAD
-STATIC int	 xlog_sync(xlog_t *log, xlog_in_core_t *iclog);
-STATIC void	 xlog_dealloc_log(xlog_t *log);
-
-/* local state machine functions */
-STATIC void xlog_state_done_syncing(xlog_in_core_t *iclog, int);
-STATIC void xlog_state_do_callback(xlog_t *log,int aborted, xlog_in_core_t *iclog);
-STATIC int  xlog_state_get_iclog_space(xlog_t		*log,
-				       int		len,
-				       xlog_in_core_t	**iclog,
-				       xlog_ticket_t	*ticket,
-				       int		*continued_write,
-				       int		*logoffsetp);
-STATIC int  xlog_state_release_iclog(xlog_t		*log,
-				     xlog_in_core_t	*iclog);
-STATIC void xlog_state_switch_iclogs(xlog_t		*log,
-				     xlog_in_core_t *iclog,
-				     int		eventual_size);
-STATIC void xlog_state_want_sync(xlog_t	*log, xlog_in_core_t *iclog);
-
-STATIC void
-xlog_grant_push_ail(
-	struct xlog	*log,
-	int		need_bytes);
-STATIC void xlog_regrant_reserve_log_space(xlog_t	 *log,
-					   xlog_ticket_t *ticket);
-STATIC void xlog_ungrant_log_space(xlog_t	 *log,
-				   xlog_ticket_t *ticket);
-
-#if defined(DEBUG)
-STATIC void	xlog_verify_dest_ptr(xlog_t *log, char *ptr);
-STATIC void
-xlog_verify_grant_tail(
-	struct xlog	*log);
-STATIC void	xlog_verify_iclog(xlog_t *log, xlog_in_core_t *iclog,
-				  int count, boolean_t syncing);
-STATIC void	xlog_verify_tail_lsn(xlog_t *log, xlog_in_core_t *iclog,
-				     xfs_lsn_t tail_lsn);
-=======
 STATIC int
 xlog_sync(
 	struct xlog		*log,
@@ -170,7 +124,6 @@
 	struct xlog		*log,
 	struct xlog_in_core	*iclog,
 	xfs_lsn_t		tail_lsn);
->>>>>>> 9a57fa8e
 #else
 #define xlog_verify_dest_ptr(a,b)
 #define xlog_verify_grant_tail(a)
