--- conflicted
+++ resolved
@@ -618,10 +618,7 @@
 bool acpi_pm_device_can_wakeup(struct device *dev);
 int acpi_pm_device_sleep_state(struct device *, int *, int);
 int acpi_pm_set_device_wakeup(struct device *dev, bool enable);
-<<<<<<< HEAD
-=======
 int acpi_pm_set_bridge_wakeup(struct device *dev, bool enable);
->>>>>>> bb176f67
 #else
 static inline void acpi_pm_wakeup_event(struct device *dev)
 {
@@ -649,13 +646,10 @@
 		m : ACPI_STATE_D0;
 }
 static inline int acpi_pm_set_device_wakeup(struct device *dev, bool enable)
-<<<<<<< HEAD
-=======
 {
 	return -ENODEV;
 }
 static inline int acpi_pm_set_bridge_wakeup(struct device *dev, bool enable)
->>>>>>> bb176f67
 {
 	return -ENODEV;
 }
