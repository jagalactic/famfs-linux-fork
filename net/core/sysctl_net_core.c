--- conflicted
+++ resolved
@@ -562,8 +562,6 @@
 		.extra1		= &zero,
 		.extra2		= &two,
 	},
-<<<<<<< HEAD
-=======
 	{
 		.procname	= "high_order_alloc_disable",
 		.data		= &net_high_order_alloc_disable_key.key,
@@ -571,7 +569,6 @@
 		.mode		= 0644,
 		.proc_handler	= proc_do_static_key,
 	},
->>>>>>> 0ecfebd2
 	{ }
 };
 
