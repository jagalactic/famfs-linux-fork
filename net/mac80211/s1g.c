--- conflicted
+++ resolved
@@ -104,17 +104,11 @@
 
 	/* broadcast TWT not supported yet */
 	if (twt->control & IEEE80211_TWT_CONTROL_NEG_TYPE_BROADCAST) {
-<<<<<<< HEAD
-		le16p_replace_bits(&twt_agrt->req_type,
-				   TWT_SETUP_CMD_REJECT,
-				   IEEE80211_TWT_REQTYPE_SETUP_CMD);
-=======
 		twt_agrt->req_type &=
 			~cpu_to_le16(IEEE80211_TWT_REQTYPE_SETUP_CMD);
 		twt_agrt->req_type |=
 			le16_encode_bits(TWT_SETUP_CMD_REJECT,
 					 IEEE80211_TWT_REQTYPE_SETUP_CMD);
->>>>>>> df0cc57e
 		goto out;
 	}
 
