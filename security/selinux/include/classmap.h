--- conflicted
+++ resolved
@@ -27,15 +27,9 @@
 	    "audit_control", "setfcap"
 
 #define COMMON_CAP2_PERMS  "mac_override", "mac_admin", "syslog", \
-<<<<<<< HEAD
-		"wake_alarm", "block_suspend", "audit_read", "perfmon"
-
-#if CAP_LAST_CAP > CAP_PERFMON
-=======
 		"wake_alarm", "block_suspend", "audit_read", "perfmon", "bpf"
 
 #if CAP_LAST_CAP > CAP_BPF
->>>>>>> 065fcfd4
 #error New capability defined, please update COMMON_CAP2_PERMS.
 #endif
 
