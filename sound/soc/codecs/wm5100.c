/*
 * wm5100.c  --  WM5100 ALSA SoC Audio driver
 *
 * Copyright 2011 Wolfson Microelectronics plc
 *
 * Author: Mark Brown <broonie@opensource.wolfsonmicro.com>
 *
 * This program is free software; you can redistribute it and/or modify
 * it under the terms of the GNU General Public License version 2 as
 * published by the Free Software Foundation.
 */

#include <linux/module.h>
#include <linux/moduleparam.h>
#include <linux/init.h>
#include <linux/delay.h>
#include <linux/pm.h>
#include <linux/gcd.h>
#include <linux/gpio.h>
#include <linux/i2c.h>
#include <linux/pm_runtime.h>
#include <linux/regulator/consumer.h>
#include <linux/regulator/fixed.h>
#include <linux/slab.h>
#include <sound/core.h>
#include <sound/pcm.h>
#include <sound/pcm_params.h>
#include <sound/soc.h>
#include <sound/jack.h>
#include <sound/initval.h>
#include <sound/tlv.h>
#include <sound/wm5100.h>

#include "wm5100.h"

#define WM5100_NUM_CORE_SUPPLIES 2
static const char *wm5100_core_supply_names[WM5100_NUM_CORE_SUPPLIES] = {
	"DBVDD1",
	"LDOVDD", /* If DCVDD is supplied externally specify as LDOVDD */
};

#define WM5100_AIFS     3
#define WM5100_SYNC_SRS 3

struct wm5100_fll {
	int fref;
	int fout;
	int src;
	struct completion lock;
};

/* codec private data */
struct wm5100_priv {
	struct device *dev;
	struct regmap *regmap;
	struct snd_soc_codec *codec;

	struct regulator_bulk_data core_supplies[WM5100_NUM_CORE_SUPPLIES];

	int rev;

	int sysclk;
	int asyncclk;

	bool aif_async[WM5100_AIFS];
	bool aif_symmetric[WM5100_AIFS];
	int sr_ref[WM5100_SYNC_SRS];

	bool out_ena[2];

	struct snd_soc_jack *jack;
	bool jack_detecting;
	bool jack_mic;
	int jack_mode;
	int jack_flips;

	struct wm5100_fll fll[2];

	struct wm5100_pdata pdata;

#ifdef CONFIG_GPIOLIB
	struct gpio_chip gpio_chip;
#endif
};

static int wm5100_sr_code[] = {
	0,
	12000,
	24000,
	48000,
	96000,
	192000,
	384000,
	768000,
	0,
	11025,
	22050,
	44100,
	88200,
	176400,
	352800,
	705600,
	4000,
	8000,
	16000,
	32000,
	64000,
	128000,
	256000,
	512000,
};

static int wm5100_sr_regs[WM5100_SYNC_SRS] = {
	WM5100_CLOCKING_4,
	WM5100_CLOCKING_5,
	WM5100_CLOCKING_6,
};

static int wm5100_alloc_sr(struct snd_soc_codec *codec, int rate)
{
	struct wm5100_priv *wm5100 = snd_soc_codec_get_drvdata(codec);
	int sr_code, sr_free, i;

	for (i = 0; i < ARRAY_SIZE(wm5100_sr_code); i++)
		if (wm5100_sr_code[i] == rate)
			break;
	if (i == ARRAY_SIZE(wm5100_sr_code)) {
		dev_err(codec->dev, "Unsupported sample rate: %dHz\n", rate);
		return -EINVAL;
	}
	sr_code = i;

	if ((wm5100->sysclk % rate) == 0) {
		/* Is this rate already in use? */
		sr_free = -1;
		for (i = 0; i < ARRAY_SIZE(wm5100_sr_regs); i++) {
			if (!wm5100->sr_ref[i] && sr_free == -1) {
				sr_free = i;
				continue;
			}
			if ((snd_soc_read(codec, wm5100_sr_regs[i]) &
			     WM5100_SAMPLE_RATE_1_MASK) == sr_code)
				break;
		}

		if (i < ARRAY_SIZE(wm5100_sr_regs)) {
			wm5100->sr_ref[i]++;
			dev_dbg(codec->dev, "SR %dHz, slot %d, ref %d\n",
				rate, i, wm5100->sr_ref[i]);
			return i;
		}

		if (sr_free == -1) {
			dev_err(codec->dev, "All SR slots already in use\n");
			return -EBUSY;
		}

		dev_dbg(codec->dev, "Allocating SR slot %d for %dHz\n",
			sr_free, rate);
		wm5100->sr_ref[sr_free]++;
		snd_soc_update_bits(codec, wm5100_sr_regs[sr_free],
				    WM5100_SAMPLE_RATE_1_MASK,
				    sr_code);

		return sr_free;

	} else {
		dev_err(codec->dev,
			"SR %dHz incompatible with %dHz SYSCLK and %dHz ASYNCCLK\n",
			rate, wm5100->sysclk, wm5100->asyncclk);
		return -EINVAL;
	}
}

static void wm5100_free_sr(struct snd_soc_codec *codec, int rate)
{
	struct wm5100_priv *wm5100 = snd_soc_codec_get_drvdata(codec);
	int i, sr_code;

	for (i = 0; i < ARRAY_SIZE(wm5100_sr_code); i++)
		if (wm5100_sr_code[i] == rate)
			break;
	if (i == ARRAY_SIZE(wm5100_sr_code)) {
		dev_err(codec->dev, "Unsupported sample rate: %dHz\n", rate);
		return;
	}
	sr_code = wm5100_sr_code[i];

	for (i = 0; i < ARRAY_SIZE(wm5100_sr_regs); i++) {
		if (!wm5100->sr_ref[i])
			continue;

		if ((snd_soc_read(codec, wm5100_sr_regs[i]) &
		     WM5100_SAMPLE_RATE_1_MASK) == sr_code)
			break;
	}
	if (i < ARRAY_SIZE(wm5100_sr_regs)) {
		wm5100->sr_ref[i]--;
		dev_dbg(codec->dev, "Dereference SR %dHz, count now %d\n",
			rate, wm5100->sr_ref[i]);
	} else {
		dev_warn(codec->dev, "Freeing unreferenced sample rate %dHz\n",
			 rate);
	}
}

static int wm5100_reset(struct wm5100_priv *wm5100)
{
	if (wm5100->pdata.reset) {
		gpio_set_value_cansleep(wm5100->pdata.reset, 0);
		gpio_set_value_cansleep(wm5100->pdata.reset, 1);

		return 0;
	} else {
		return regmap_write(wm5100->regmap, WM5100_SOFTWARE_RESET, 0);
	}
}

static DECLARE_TLV_DB_SCALE(in_tlv, -6300, 100, 0);
static DECLARE_TLV_DB_SCALE(eq_tlv, -1200, 100, 0);
static DECLARE_TLV_DB_SCALE(mixer_tlv, -3200, 100, 0);
static DECLARE_TLV_DB_SCALE(out_tlv, -6400, 100, 0);
static DECLARE_TLV_DB_SCALE(digital_tlv, -6400, 50, 0);

static const char *wm5100_mixer_texts[] = {
	"None",
	"Tone Generator 1",
	"Tone Generator 2",
	"AEC loopback",
	"IN1L",
	"IN1R",
	"IN2L",
	"IN2R",
	"IN3L",
	"IN3R",
	"IN4L",
	"IN4R",
	"AIF1RX1",
	"AIF1RX2",
	"AIF1RX3",
	"AIF1RX4",
	"AIF1RX5",
	"AIF1RX6",
	"AIF1RX7",
	"AIF1RX8",
	"AIF2RX1",
	"AIF2RX2",
	"AIF3RX1",
	"AIF3RX2",
	"EQ1",
	"EQ2",
	"EQ3",
	"EQ4",
	"DRC1L",
	"DRC1R",
	"LHPF1",
	"LHPF2",
	"LHPF3",
	"LHPF4",
	"DSP1.1",
	"DSP1.2",
	"DSP1.3",
	"DSP1.4",
	"DSP1.5",
	"DSP1.6",
	"DSP2.1",
	"DSP2.2",
	"DSP2.3",
	"DSP2.4",
	"DSP2.5",
	"DSP2.6",
	"DSP3.1",
	"DSP3.2",
	"DSP3.3",
	"DSP3.4",
	"DSP3.5",
	"DSP3.6",
	"ASRC1L",
	"ASRC1R",
	"ASRC2L",
	"ASRC2R",
	"ISRC1INT1",
	"ISRC1INT2",
	"ISRC1INT3",
	"ISRC1INT4",
	"ISRC2INT1",
	"ISRC2INT2",
	"ISRC2INT3",
	"ISRC2INT4",
	"ISRC1DEC1",
	"ISRC1DEC2",
	"ISRC1DEC3",
	"ISRC1DEC4",
	"ISRC2DEC1",
	"ISRC2DEC2",
	"ISRC2DEC3",
	"ISRC2DEC4",
};

static int wm5100_mixer_values[] = {
	0x00,
	0x04,   /* Tone */
	0x05,
	0x08,   /* AEC */
	0x10,   /* Input */
	0x11,
	0x12,
	0x13,
	0x14,
	0x15,
	0x16,
	0x17,
	0x20,   /* AIF */
	0x21,
	0x22,
	0x23,
	0x24,
	0x25,
	0x26,
	0x27,
	0x28,
	0x29,
	0x30,   /* AIF3 - check */
	0x31,
	0x50,   /* EQ */
	0x51,
	0x52,
	0x53,
	0x54,
	0x58,   /* DRC */
	0x59,
	0x60,   /* LHPF1 */
	0x61,   /* LHPF2 */
	0x62,   /* LHPF3 */
	0x63,   /* LHPF4 */
	0x68,   /* DSP1 */
	0x69,
	0x6a,
	0x6b,
	0x6c,
	0x6d,
	0x70,   /* DSP2 */
	0x71,
	0x72,
	0x73,
	0x74,
	0x75,
	0x78,   /* DSP3 */
	0x79,
	0x7a,
	0x7b,
	0x7c,
	0x7d,
	0x90,   /* ASRC1 */
	0x91,
	0x92,   /* ASRC2 */
	0x93,
	0xa0,   /* ISRC1DEC1 */
	0xa1,
	0xa2,
	0xa3,
	0xa4,   /* ISRC1INT1 */
	0xa5,
	0xa6,
	0xa7,
	0xa8,   /* ISRC2DEC1 */
	0xa9,
	0xaa,
	0xab,
	0xac,   /* ISRC2INT1 */
	0xad,
	0xae,
	0xaf,
};

#define WM5100_MIXER_CONTROLS(name, base) \
	SOC_SINGLE_TLV(name " Input 1 Volume", base + 1 , \
		       WM5100_MIXER_VOL_SHIFT, 80, 0, mixer_tlv), \
	SOC_SINGLE_TLV(name " Input 2 Volume", base + 3 , \
		       WM5100_MIXER_VOL_SHIFT, 80, 0, mixer_tlv), \
	SOC_SINGLE_TLV(name " Input 3 Volume", base + 5 , \
		       WM5100_MIXER_VOL_SHIFT, 80, 0, mixer_tlv), \
	SOC_SINGLE_TLV(name " Input 4 Volume", base + 7 , \
		       WM5100_MIXER_VOL_SHIFT, 80, 0, mixer_tlv)

#define WM5100_MUX_ENUM_DECL(name, reg) \
	SOC_VALUE_ENUM_SINGLE_DECL(name, reg, 0, 0xff, 			\
				   wm5100_mixer_texts, wm5100_mixer_values)

#define WM5100_MUX_CTL_DECL(name) \
	const struct snd_kcontrol_new name##_mux =	\
		SOC_DAPM_VALUE_ENUM("Route", name##_enum)

#define WM5100_MIXER_ENUMS(name, base_reg) \
	static WM5100_MUX_ENUM_DECL(name##_in1_enum, base_reg);	     \
	static WM5100_MUX_ENUM_DECL(name##_in2_enum, base_reg + 2);  \
	static WM5100_MUX_ENUM_DECL(name##_in3_enum, base_reg + 4);  \
	static WM5100_MUX_ENUM_DECL(name##_in4_enum, base_reg + 6);  \
	static WM5100_MUX_CTL_DECL(name##_in1); \
	static WM5100_MUX_CTL_DECL(name##_in2); \
	static WM5100_MUX_CTL_DECL(name##_in3); \
	static WM5100_MUX_CTL_DECL(name##_in4) 

WM5100_MIXER_ENUMS(HPOUT1L, WM5100_OUT1LMIX_INPUT_1_SOURCE);
WM5100_MIXER_ENUMS(HPOUT1R, WM5100_OUT1RMIX_INPUT_1_SOURCE);
WM5100_MIXER_ENUMS(HPOUT2L, WM5100_OUT2LMIX_INPUT_1_SOURCE);
WM5100_MIXER_ENUMS(HPOUT2R, WM5100_OUT2RMIX_INPUT_1_SOURCE);
WM5100_MIXER_ENUMS(HPOUT3L, WM5100_OUT3LMIX_INPUT_1_SOURCE);
WM5100_MIXER_ENUMS(HPOUT3R, WM5100_OUT3RMIX_INPUT_1_SOURCE);

WM5100_MIXER_ENUMS(SPKOUTL, WM5100_OUT4LMIX_INPUT_1_SOURCE);
WM5100_MIXER_ENUMS(SPKOUTR, WM5100_OUT4RMIX_INPUT_1_SOURCE);
WM5100_MIXER_ENUMS(SPKDAT1L, WM5100_OUT5LMIX_INPUT_1_SOURCE);
WM5100_MIXER_ENUMS(SPKDAT1R, WM5100_OUT5RMIX_INPUT_1_SOURCE);
WM5100_MIXER_ENUMS(SPKDAT2L, WM5100_OUT6LMIX_INPUT_1_SOURCE);
WM5100_MIXER_ENUMS(SPKDAT2R, WM5100_OUT6RMIX_INPUT_1_SOURCE);

WM5100_MIXER_ENUMS(PWM1, WM5100_PWM1MIX_INPUT_1_SOURCE);
WM5100_MIXER_ENUMS(PWM2, WM5100_PWM1MIX_INPUT_1_SOURCE);

WM5100_MIXER_ENUMS(AIF1TX1, WM5100_AIF1TX1MIX_INPUT_1_SOURCE);
WM5100_MIXER_ENUMS(AIF1TX2, WM5100_AIF1TX2MIX_INPUT_1_SOURCE);
WM5100_MIXER_ENUMS(AIF1TX3, WM5100_AIF1TX3MIX_INPUT_1_SOURCE);
WM5100_MIXER_ENUMS(AIF1TX4, WM5100_AIF1TX4MIX_INPUT_1_SOURCE);
WM5100_MIXER_ENUMS(AIF1TX5, WM5100_AIF1TX5MIX_INPUT_1_SOURCE);
WM5100_MIXER_ENUMS(AIF1TX6, WM5100_AIF1TX6MIX_INPUT_1_SOURCE);
WM5100_MIXER_ENUMS(AIF1TX7, WM5100_AIF1TX7MIX_INPUT_1_SOURCE);
WM5100_MIXER_ENUMS(AIF1TX8, WM5100_AIF1TX8MIX_INPUT_1_SOURCE);

WM5100_MIXER_ENUMS(AIF2TX1, WM5100_AIF2TX1MIX_INPUT_1_SOURCE);
WM5100_MIXER_ENUMS(AIF2TX2, WM5100_AIF2TX2MIX_INPUT_1_SOURCE);

WM5100_MIXER_ENUMS(AIF3TX1, WM5100_AIF1TX1MIX_INPUT_1_SOURCE);
WM5100_MIXER_ENUMS(AIF3TX2, WM5100_AIF1TX2MIX_INPUT_1_SOURCE);

WM5100_MIXER_ENUMS(EQ1, WM5100_EQ1MIX_INPUT_1_SOURCE);
WM5100_MIXER_ENUMS(EQ2, WM5100_EQ2MIX_INPUT_1_SOURCE);
WM5100_MIXER_ENUMS(EQ3, WM5100_EQ3MIX_INPUT_1_SOURCE);
WM5100_MIXER_ENUMS(EQ4, WM5100_EQ4MIX_INPUT_1_SOURCE);

WM5100_MIXER_ENUMS(DRC1L, WM5100_DRC1LMIX_INPUT_1_SOURCE);
WM5100_MIXER_ENUMS(DRC1R, WM5100_DRC1RMIX_INPUT_1_SOURCE);

WM5100_MIXER_ENUMS(LHPF1, WM5100_HPLP1MIX_INPUT_1_SOURCE);
WM5100_MIXER_ENUMS(LHPF2, WM5100_HPLP2MIX_INPUT_1_SOURCE);
WM5100_MIXER_ENUMS(LHPF3, WM5100_HPLP3MIX_INPUT_1_SOURCE);
WM5100_MIXER_ENUMS(LHPF4, WM5100_HPLP4MIX_INPUT_1_SOURCE);

#define WM5100_MUX(name, ctrl) \
	SND_SOC_DAPM_VALUE_MUX(name, SND_SOC_NOPM, 0, 0, ctrl)

#define WM5100_MIXER_WIDGETS(name, name_str)	\
	WM5100_MUX(name_str " Input 1", &name##_in1_mux), \
	WM5100_MUX(name_str " Input 2", &name##_in2_mux), \
	WM5100_MUX(name_str " Input 3", &name##_in3_mux), \
	WM5100_MUX(name_str " Input 4", &name##_in4_mux), \
	SND_SOC_DAPM_MIXER(name_str " Mixer", SND_SOC_NOPM, 0, 0, NULL, 0)

#define WM5100_MIXER_INPUT_ROUTES(name)	\
	{ name, "Tone Generator 1", "Tone Generator 1" }, \
        { name, "Tone Generator 2", "Tone Generator 2" }, \
        { name, "IN1L", "IN1L PGA" }, \
        { name, "IN1R", "IN1R PGA" }, \
        { name, "IN2L", "IN2L PGA" }, \
        { name, "IN2R", "IN2R PGA" }, \
        { name, "IN3L", "IN3L PGA" }, \
        { name, "IN3R", "IN3R PGA" }, \
        { name, "IN4L", "IN4L PGA" }, \
        { name, "IN4R", "IN4R PGA" }, \
        { name, "AIF1RX1", "AIF1RX1" }, \
        { name, "AIF1RX2", "AIF1RX2" }, \
        { name, "AIF1RX3", "AIF1RX3" }, \
        { name, "AIF1RX4", "AIF1RX4" }, \
        { name, "AIF1RX5", "AIF1RX5" }, \
        { name, "AIF1RX6", "AIF1RX6" }, \
        { name, "AIF1RX7", "AIF1RX7" }, \
        { name, "AIF1RX8", "AIF1RX8" }, \
        { name, "AIF2RX1", "AIF2RX1" }, \
        { name, "AIF2RX2", "AIF2RX2" }, \
        { name, "AIF3RX1", "AIF3RX1" }, \
        { name, "AIF3RX2", "AIF3RX2" }, \
        { name, "EQ1", "EQ1" }, \
        { name, "EQ2", "EQ2" }, \
        { name, "EQ3", "EQ3" }, \
        { name, "EQ4", "EQ4" }, \
        { name, "DRC1L", "DRC1L" }, \
        { name, "DRC1R", "DRC1R" }, \
        { name, "LHPF1", "LHPF1" }, \
        { name, "LHPF2", "LHPF2" }, \
        { name, "LHPF3", "LHPF3" }, \
        { name, "LHPF4", "LHPF4" }

#define WM5100_MIXER_ROUTES(widget, name) \
	{ widget, NULL, name " Mixer" },         \
	{ name " Mixer", NULL, name " Input 1" }, \
	{ name " Mixer", NULL, name " Input 2" }, \
	{ name " Mixer", NULL, name " Input 3" }, \
	{ name " Mixer", NULL, name " Input 4" }, \
	WM5100_MIXER_INPUT_ROUTES(name " Input 1"), \
	WM5100_MIXER_INPUT_ROUTES(name " Input 2"), \
	WM5100_MIXER_INPUT_ROUTES(name " Input 3"), \
	WM5100_MIXER_INPUT_ROUTES(name " Input 4")

static const char *wm5100_lhpf_mode_text[] = {
	"Low-pass", "High-pass"
};

static const struct soc_enum wm5100_lhpf1_mode =
	SOC_ENUM_SINGLE(WM5100_HPLPF1_1, WM5100_LHPF1_MODE_SHIFT, 2,
			wm5100_lhpf_mode_text);

static const struct soc_enum wm5100_lhpf2_mode =
	SOC_ENUM_SINGLE(WM5100_HPLPF2_1, WM5100_LHPF2_MODE_SHIFT, 2,
			wm5100_lhpf_mode_text);

static const struct soc_enum wm5100_lhpf3_mode =
	SOC_ENUM_SINGLE(WM5100_HPLPF3_1, WM5100_LHPF3_MODE_SHIFT, 2,
			wm5100_lhpf_mode_text);

static const struct soc_enum wm5100_lhpf4_mode =
	SOC_ENUM_SINGLE(WM5100_HPLPF4_1, WM5100_LHPF4_MODE_SHIFT, 2,
			wm5100_lhpf_mode_text);

static const struct snd_kcontrol_new wm5100_snd_controls[] = {
SOC_SINGLE("IN1 High Performance Switch", WM5100_IN1L_CONTROL,
	   WM5100_IN1_OSR_SHIFT, 1, 0),
SOC_SINGLE("IN2 High Performance Switch", WM5100_IN2L_CONTROL,
	   WM5100_IN2_OSR_SHIFT, 1, 0),
SOC_SINGLE("IN3 High Performance Switch", WM5100_IN3L_CONTROL,
	   WM5100_IN3_OSR_SHIFT, 1, 0),
SOC_SINGLE("IN4 High Performance Switch", WM5100_IN4L_CONTROL,
	   WM5100_IN4_OSR_SHIFT, 1, 0),

/* Only applicable for analogue inputs */
SOC_DOUBLE_R_TLV("IN1 Volume", WM5100_IN1L_CONTROL, WM5100_IN1R_CONTROL,
		 WM5100_IN1L_PGA_VOL_SHIFT, 94, 0, in_tlv),
SOC_DOUBLE_R_TLV("IN2 Volume", WM5100_IN2L_CONTROL, WM5100_IN2R_CONTROL,
		 WM5100_IN2L_PGA_VOL_SHIFT, 94, 0, in_tlv),
SOC_DOUBLE_R_TLV("IN3 Volume", WM5100_IN3L_CONTROL, WM5100_IN3R_CONTROL,
		 WM5100_IN3L_PGA_VOL_SHIFT, 94, 0, in_tlv),
SOC_DOUBLE_R_TLV("IN4 Volume", WM5100_IN4L_CONTROL, WM5100_IN4R_CONTROL,
		 WM5100_IN4L_PGA_VOL_SHIFT, 94, 0, in_tlv),

SOC_DOUBLE_R_TLV("IN1 Digital Volume", WM5100_ADC_DIGITAL_VOLUME_1L,
		 WM5100_ADC_DIGITAL_VOLUME_1R, WM5100_IN1L_VOL_SHIFT, 191,
		 0, digital_tlv),
SOC_DOUBLE_R_TLV("IN2 Digital Volume", WM5100_ADC_DIGITAL_VOLUME_2L,
		 WM5100_ADC_DIGITAL_VOLUME_2R, WM5100_IN2L_VOL_SHIFT, 191,
		 0, digital_tlv),
SOC_DOUBLE_R_TLV("IN3 Digital Volume", WM5100_ADC_DIGITAL_VOLUME_3L,
		 WM5100_ADC_DIGITAL_VOLUME_3R, WM5100_IN3L_VOL_SHIFT, 191,
		 0, digital_tlv),
SOC_DOUBLE_R_TLV("IN4 Digital Volume", WM5100_ADC_DIGITAL_VOLUME_4L,
		 WM5100_ADC_DIGITAL_VOLUME_4R, WM5100_IN4L_VOL_SHIFT, 191,
		 0, digital_tlv),

SOC_DOUBLE_R("IN1 Switch", WM5100_ADC_DIGITAL_VOLUME_1L,
	     WM5100_ADC_DIGITAL_VOLUME_1R, WM5100_IN1L_MUTE_SHIFT, 1, 1),
SOC_DOUBLE_R("IN2 Switch", WM5100_ADC_DIGITAL_VOLUME_2L,
	     WM5100_ADC_DIGITAL_VOLUME_2R, WM5100_IN2L_MUTE_SHIFT, 1, 1),
SOC_DOUBLE_R("IN3 Switch", WM5100_ADC_DIGITAL_VOLUME_3L,
	     WM5100_ADC_DIGITAL_VOLUME_3R, WM5100_IN3L_MUTE_SHIFT, 1, 1),
SOC_DOUBLE_R("IN4 Switch", WM5100_ADC_DIGITAL_VOLUME_4L,
	     WM5100_ADC_DIGITAL_VOLUME_4R, WM5100_IN4L_MUTE_SHIFT, 1, 1),

SOC_SINGLE("HPOUT1 High Performance Switch", WM5100_OUT_VOLUME_1L,
	   WM5100_OUT1_OSR_SHIFT, 1, 0),
SOC_SINGLE("HPOUT2 High Performance Switch", WM5100_OUT_VOLUME_2L,
	   WM5100_OUT2_OSR_SHIFT, 1, 0),
SOC_SINGLE("HPOUT3 High Performance Switch", WM5100_OUT_VOLUME_3L,
	   WM5100_OUT3_OSR_SHIFT, 1, 0),
SOC_SINGLE("SPKOUT High Performance Switch", WM5100_OUT_VOLUME_4L,
	   WM5100_OUT4_OSR_SHIFT, 1, 0),
SOC_SINGLE("SPKDAT1 High Performance Switch", WM5100_DAC_VOLUME_LIMIT_5L,
	   WM5100_OUT5_OSR_SHIFT, 1, 0),
SOC_SINGLE("SPKDAT2 High Performance Switch", WM5100_DAC_VOLUME_LIMIT_6L,
	   WM5100_OUT6_OSR_SHIFT, 1, 0),

SOC_DOUBLE_R_TLV("HPOUT1 Digital Volume", WM5100_DAC_DIGITAL_VOLUME_1L,
		 WM5100_DAC_DIGITAL_VOLUME_1R, WM5100_OUT1L_VOL_SHIFT, 159, 0,
		 digital_tlv),
SOC_DOUBLE_R_TLV("HPOUT2 Digital Volume", WM5100_DAC_DIGITAL_VOLUME_2L,
		 WM5100_DAC_DIGITAL_VOLUME_2R, WM5100_OUT2L_VOL_SHIFT, 159, 0,
		 digital_tlv),
SOC_DOUBLE_R_TLV("HPOUT3 Digital Volume", WM5100_DAC_DIGITAL_VOLUME_3L,
		 WM5100_DAC_DIGITAL_VOLUME_3R, WM5100_OUT3L_VOL_SHIFT, 159, 0,
		 digital_tlv),
SOC_DOUBLE_R_TLV("SPKOUT Digital Volume", WM5100_DAC_DIGITAL_VOLUME_4L,
		 WM5100_DAC_DIGITAL_VOLUME_4R, WM5100_OUT4L_VOL_SHIFT, 159, 0,
		 digital_tlv),
SOC_DOUBLE_R_TLV("SPKDAT1 Digital Volume", WM5100_DAC_DIGITAL_VOLUME_5L,
		 WM5100_DAC_DIGITAL_VOLUME_5R, WM5100_OUT5L_VOL_SHIFT, 159, 0,
		 digital_tlv),
SOC_DOUBLE_R_TLV("SPKDAT2 Digital Volume", WM5100_DAC_DIGITAL_VOLUME_6L,
		 WM5100_DAC_DIGITAL_VOLUME_6R, WM5100_OUT6L_VOL_SHIFT, 159, 0,
		 digital_tlv),

SOC_DOUBLE_R("HPOUT1 Digital Switch", WM5100_DAC_DIGITAL_VOLUME_1L,
	     WM5100_DAC_DIGITAL_VOLUME_1R, WM5100_OUT1L_MUTE_SHIFT, 1, 1),
SOC_DOUBLE_R("HPOUT2 Digital Switch", WM5100_DAC_DIGITAL_VOLUME_2L,
	     WM5100_DAC_DIGITAL_VOLUME_2R, WM5100_OUT2L_MUTE_SHIFT, 1, 1),
SOC_DOUBLE_R("HPOUT3 Digital Switch", WM5100_DAC_DIGITAL_VOLUME_3L,
	     WM5100_DAC_DIGITAL_VOLUME_3R, WM5100_OUT3L_MUTE_SHIFT, 1, 1),
SOC_DOUBLE_R("SPKOUT Digital Switch", WM5100_DAC_DIGITAL_VOLUME_4L,
	     WM5100_DAC_DIGITAL_VOLUME_4R, WM5100_OUT4L_MUTE_SHIFT, 1, 1),
SOC_DOUBLE_R("SPKDAT1 Digital Switch", WM5100_DAC_DIGITAL_VOLUME_5L,
	     WM5100_DAC_DIGITAL_VOLUME_5R, WM5100_OUT5L_MUTE_SHIFT, 1, 1),
SOC_DOUBLE_R("SPKDAT2 Digital Switch", WM5100_DAC_DIGITAL_VOLUME_6L,
	     WM5100_DAC_DIGITAL_VOLUME_6R, WM5100_OUT6L_MUTE_SHIFT, 1, 1),

/* FIXME: Only valid from -12dB to 0dB (52-64) */
SOC_DOUBLE_R_TLV("HPOUT1 Volume", WM5100_OUT_VOLUME_1L, WM5100_OUT_VOLUME_1R,
		 WM5100_OUT1L_PGA_VOL_SHIFT, 64, 0, out_tlv),
SOC_DOUBLE_R_TLV("HPOUT2 Volume", WM5100_OUT_VOLUME_2L, WM5100_OUT_VOLUME_2R,
		 WM5100_OUT2L_PGA_VOL_SHIFT, 64, 0, out_tlv),
SOC_DOUBLE_R_TLV("HPOUT3 Volume", WM5100_OUT_VOLUME_3L, WM5100_OUT_VOLUME_3R,
		 WM5100_OUT2L_PGA_VOL_SHIFT, 64, 0, out_tlv),

SOC_DOUBLE("SPKDAT1 Switch", WM5100_PDM_SPK1_CTRL_1, WM5100_SPK1L_MUTE_SHIFT,
	   WM5100_SPK1R_MUTE_SHIFT, 1, 1),
SOC_DOUBLE("SPKDAT2 Switch", WM5100_PDM_SPK2_CTRL_1, WM5100_SPK2L_MUTE_SHIFT,
	   WM5100_SPK2R_MUTE_SHIFT, 1, 1),

SOC_SINGLE_TLV("EQ1 Band 1 Volume", WM5100_EQ1_1, WM5100_EQ1_B1_GAIN_SHIFT,
	       24, 0, eq_tlv),
SOC_SINGLE_TLV("EQ1 Band 2 Volume", WM5100_EQ1_1, WM5100_EQ1_B2_GAIN_SHIFT,
	       24, 0, eq_tlv),
SOC_SINGLE_TLV("EQ1 Band 3 Volume", WM5100_EQ1_1, WM5100_EQ1_B3_GAIN_SHIFT,
	       24, 0, eq_tlv),
SOC_SINGLE_TLV("EQ1 Band 4 Volume", WM5100_EQ1_2, WM5100_EQ1_B4_GAIN_SHIFT,
	       24, 0, eq_tlv),
SOC_SINGLE_TLV("EQ1 Band 5 Volume", WM5100_EQ1_2, WM5100_EQ1_B5_GAIN_SHIFT,
	       24, 0, eq_tlv),

SOC_SINGLE_TLV("EQ2 Band 1 Volume", WM5100_EQ2_1, WM5100_EQ2_B1_GAIN_SHIFT,
	       24, 0, eq_tlv),
SOC_SINGLE_TLV("EQ2 Band 2 Volume", WM5100_EQ2_1, WM5100_EQ2_B2_GAIN_SHIFT,
	       24, 0, eq_tlv),
SOC_SINGLE_TLV("EQ2 Band 3 Volume", WM5100_EQ2_1, WM5100_EQ2_B3_GAIN_SHIFT,
	       24, 0, eq_tlv),
SOC_SINGLE_TLV("EQ2 Band 4 Volume", WM5100_EQ2_2, WM5100_EQ2_B4_GAIN_SHIFT,
	       24, 0, eq_tlv),
SOC_SINGLE_TLV("EQ2 Band 5 Volume", WM5100_EQ2_2, WM5100_EQ2_B5_GAIN_SHIFT,
	       24, 0, eq_tlv),

SOC_SINGLE_TLV("EQ3 Band 1 Volume", WM5100_EQ1_1, WM5100_EQ3_B1_GAIN_SHIFT,
	       24, 0, eq_tlv),
SOC_SINGLE_TLV("EQ3 Band 2 Volume", WM5100_EQ3_1, WM5100_EQ3_B2_GAIN_SHIFT,
	       24, 0, eq_tlv),
SOC_SINGLE_TLV("EQ3 Band 3 Volume", WM5100_EQ3_1, WM5100_EQ3_B3_GAIN_SHIFT,
	       24, 0, eq_tlv),
SOC_SINGLE_TLV("EQ3 Band 4 Volume", WM5100_EQ3_2, WM5100_EQ3_B4_GAIN_SHIFT,
	       24, 0, eq_tlv),
SOC_SINGLE_TLV("EQ3 Band 5 Volume", WM5100_EQ3_2, WM5100_EQ3_B5_GAIN_SHIFT,
	       24, 0, eq_tlv),

SOC_SINGLE_TLV("EQ4 Band 1 Volume", WM5100_EQ4_1, WM5100_EQ4_B1_GAIN_SHIFT,
	       24, 0, eq_tlv),
SOC_SINGLE_TLV("EQ4 Band 2 Volume", WM5100_EQ4_1, WM5100_EQ4_B2_GAIN_SHIFT,
	       24, 0, eq_tlv),
SOC_SINGLE_TLV("EQ4 Band 3 Volume", WM5100_EQ4_1, WM5100_EQ4_B3_GAIN_SHIFT,
	       24, 0, eq_tlv),
SOC_SINGLE_TLV("EQ4 Band 4 Volume", WM5100_EQ4_2, WM5100_EQ4_B4_GAIN_SHIFT,
	       24, 0, eq_tlv),
SOC_SINGLE_TLV("EQ4 Band 5 Volume", WM5100_EQ4_2, WM5100_EQ4_B5_GAIN_SHIFT,
	       24, 0, eq_tlv),

SOC_ENUM("LHPF1 Mode", wm5100_lhpf1_mode),
SOC_ENUM("LHPF2 Mode", wm5100_lhpf2_mode),
SOC_ENUM("LHPF3 Mode", wm5100_lhpf3_mode),
SOC_ENUM("LHPF4 Mode", wm5100_lhpf4_mode),

WM5100_MIXER_CONTROLS("HPOUT1L", WM5100_OUT1LMIX_INPUT_1_SOURCE),
WM5100_MIXER_CONTROLS("HPOUT1R", WM5100_OUT1RMIX_INPUT_1_SOURCE),
WM5100_MIXER_CONTROLS("HPOUT2L", WM5100_OUT2LMIX_INPUT_1_SOURCE),
WM5100_MIXER_CONTROLS("HPOUT2R", WM5100_OUT2RMIX_INPUT_1_SOURCE),
WM5100_MIXER_CONTROLS("HPOUT3L", WM5100_OUT3LMIX_INPUT_1_SOURCE),
WM5100_MIXER_CONTROLS("HPOUT3R", WM5100_OUT3RMIX_INPUT_1_SOURCE),

WM5100_MIXER_CONTROLS("SPKOUTL", WM5100_OUT4LMIX_INPUT_1_SOURCE),
WM5100_MIXER_CONTROLS("SPKOUTR", WM5100_OUT4RMIX_INPUT_1_SOURCE),
WM5100_MIXER_CONTROLS("SPKDAT1L", WM5100_OUT5LMIX_INPUT_1_SOURCE),
WM5100_MIXER_CONTROLS("SPKDAT1R", WM5100_OUT5RMIX_INPUT_1_SOURCE),
WM5100_MIXER_CONTROLS("SPKDAT2L", WM5100_OUT6LMIX_INPUT_1_SOURCE),
WM5100_MIXER_CONTROLS("SPKDAT2R", WM5100_OUT6RMIX_INPUT_1_SOURCE),

WM5100_MIXER_CONTROLS("PWM1", WM5100_PWM1MIX_INPUT_1_SOURCE),
WM5100_MIXER_CONTROLS("PWM2", WM5100_PWM2MIX_INPUT_1_SOURCE),

WM5100_MIXER_CONTROLS("AIF1TX1", WM5100_AIF1TX1MIX_INPUT_1_SOURCE),
WM5100_MIXER_CONTROLS("AIF1TX2", WM5100_AIF1TX2MIX_INPUT_1_SOURCE),
WM5100_MIXER_CONTROLS("AIF1TX3", WM5100_AIF1TX3MIX_INPUT_1_SOURCE),
WM5100_MIXER_CONTROLS("AIF1TX4", WM5100_AIF1TX4MIX_INPUT_1_SOURCE),
WM5100_MIXER_CONTROLS("AIF1TX5", WM5100_AIF1TX5MIX_INPUT_1_SOURCE),
WM5100_MIXER_CONTROLS("AIF1TX6", WM5100_AIF1TX6MIX_INPUT_1_SOURCE),
WM5100_MIXER_CONTROLS("AIF1TX7", WM5100_AIF1TX7MIX_INPUT_1_SOURCE),
WM5100_MIXER_CONTROLS("AIF1TX8", WM5100_AIF1TX8MIX_INPUT_1_SOURCE),

WM5100_MIXER_CONTROLS("AIF2TX1", WM5100_AIF2TX1MIX_INPUT_1_SOURCE),
WM5100_MIXER_CONTROLS("AIF2TX2", WM5100_AIF2TX2MIX_INPUT_1_SOURCE),

WM5100_MIXER_CONTROLS("AIF3TX1", WM5100_AIF3TX1MIX_INPUT_1_SOURCE),
WM5100_MIXER_CONTROLS("AIF3TX2", WM5100_AIF3TX2MIX_INPUT_1_SOURCE),

WM5100_MIXER_CONTROLS("EQ1", WM5100_EQ1MIX_INPUT_1_SOURCE),
WM5100_MIXER_CONTROLS("EQ2", WM5100_EQ2MIX_INPUT_1_SOURCE),
WM5100_MIXER_CONTROLS("EQ3", WM5100_EQ3MIX_INPUT_1_SOURCE),
WM5100_MIXER_CONTROLS("EQ4", WM5100_EQ4MIX_INPUT_1_SOURCE),

WM5100_MIXER_CONTROLS("DRC1L", WM5100_DRC1LMIX_INPUT_1_SOURCE),
WM5100_MIXER_CONTROLS("DRC1R", WM5100_DRC1RMIX_INPUT_1_SOURCE),
SND_SOC_BYTES_MASK("DRC", WM5100_DRC1_CTRL1, 5,
		   WM5100_DRCL_ENA | WM5100_DRCR_ENA),

WM5100_MIXER_CONTROLS("LHPF1", WM5100_HPLP1MIX_INPUT_1_SOURCE),
WM5100_MIXER_CONTROLS("LHPF2", WM5100_HPLP2MIX_INPUT_1_SOURCE),
WM5100_MIXER_CONTROLS("LHPF3", WM5100_HPLP3MIX_INPUT_1_SOURCE),
WM5100_MIXER_CONTROLS("LHPF4", WM5100_HPLP4MIX_INPUT_1_SOURCE),
};

static void wm5100_seq_notifier(struct snd_soc_dapm_context *dapm,
				enum snd_soc_dapm_type event, int subseq)
{
	struct snd_soc_codec *codec = container_of(dapm,
						   struct snd_soc_codec, dapm);
	struct wm5100_priv *wm5100 = snd_soc_codec_get_drvdata(codec);
	u16 val, expect, i;

	/* Wait for the outputs to flag themselves as enabled */
	if (wm5100->out_ena[0]) {
		expect = snd_soc_read(codec, WM5100_CHANNEL_ENABLES_1);
		for (i = 0; i < 200; i++) {
			val = snd_soc_read(codec, WM5100_OUTPUT_STATUS_1);
			if (val == expect) {
				wm5100->out_ena[0] = false;
				break;
			}
		}
		if (i == 200) {
			dev_err(codec->dev, "Timeout waiting for OUTPUT1 %x\n",
				expect);
		}
	}

	if (wm5100->out_ena[1]) {
		expect = snd_soc_read(codec, WM5100_OUTPUT_ENABLES_2);
		for (i = 0; i < 200; i++) {
			val = snd_soc_read(codec, WM5100_OUTPUT_STATUS_2);
			if (val == expect) {
				wm5100->out_ena[1] = false;
				break;
			}
		}
		if (i == 200) {
			dev_err(codec->dev, "Timeout waiting for OUTPUT2 %x\n",
				expect);
		}
	}
}

static int wm5100_out_ev(struct snd_soc_dapm_widget *w,
			 struct snd_kcontrol *kcontrol,
			 int event)
{
	struct wm5100_priv *wm5100 = snd_soc_codec_get_drvdata(w->codec);

	switch (w->reg) {
	case WM5100_CHANNEL_ENABLES_1:
		wm5100->out_ena[0] = true;
		break;
	case WM5100_OUTPUT_ENABLES_2:
		wm5100->out_ena[0] = true;
		break;
	default:
		break;
	}

	return 0;
}

static void wm5100_log_status3(struct wm5100_priv *wm5100, int val)
{
	if (val & WM5100_SPK_SHUTDOWN_WARN_EINT)
		dev_crit(wm5100->dev, "Speaker shutdown warning\n");
	if (val & WM5100_SPK_SHUTDOWN_EINT)
		dev_crit(wm5100->dev, "Speaker shutdown\n");
	if (val & WM5100_CLKGEN_ERR_EINT)
		dev_crit(wm5100->dev, "SYSCLK underclocked\n");
	if (val & WM5100_CLKGEN_ERR_ASYNC_EINT)
		dev_crit(wm5100->dev, "ASYNCCLK underclocked\n");
}

static void wm5100_log_status4(struct wm5100_priv *wm5100, int val)
{
	if (val & WM5100_AIF3_ERR_EINT)
		dev_err(wm5100->dev, "AIF3 configuration error\n");
	if (val & WM5100_AIF2_ERR_EINT)
		dev_err(wm5100->dev, "AIF2 configuration error\n");
	if (val & WM5100_AIF1_ERR_EINT)
		dev_err(wm5100->dev, "AIF1 configuration error\n");
	if (val & WM5100_CTRLIF_ERR_EINT)
		dev_err(wm5100->dev, "Control interface error\n");
	if (val & WM5100_ISRC2_UNDERCLOCKED_EINT)
		dev_err(wm5100->dev, "ISRC2 underclocked\n");
	if (val & WM5100_ISRC1_UNDERCLOCKED_EINT)
		dev_err(wm5100->dev, "ISRC1 underclocked\n");
	if (val & WM5100_FX_UNDERCLOCKED_EINT)
		dev_err(wm5100->dev, "FX underclocked\n");
	if (val & WM5100_AIF3_UNDERCLOCKED_EINT)
		dev_err(wm5100->dev, "AIF3 underclocked\n");
	if (val & WM5100_AIF2_UNDERCLOCKED_EINT)
		dev_err(wm5100->dev, "AIF2 underclocked\n");
	if (val & WM5100_AIF1_UNDERCLOCKED_EINT)
		dev_err(wm5100->dev, "AIF1 underclocked\n");
	if (val & WM5100_ASRC_UNDERCLOCKED_EINT)
		dev_err(wm5100->dev, "ASRC underclocked\n");
	if (val & WM5100_DAC_UNDERCLOCKED_EINT)
		dev_err(wm5100->dev, "DAC underclocked\n");
	if (val & WM5100_ADC_UNDERCLOCKED_EINT)
		dev_err(wm5100->dev, "ADC underclocked\n");
	if (val & WM5100_MIXER_UNDERCLOCKED_EINT)
		dev_err(wm5100->dev, "Mixer underclocked\n");
}

static int wm5100_post_ev(struct snd_soc_dapm_widget *w,
			  struct snd_kcontrol *kcontrol,
			  int event)
{
	struct snd_soc_codec *codec = w->codec;
	struct wm5100_priv *wm5100 = snd_soc_codec_get_drvdata(codec);
	int ret;

	ret = snd_soc_read(codec, WM5100_INTERRUPT_RAW_STATUS_3);
	ret &= WM5100_SPK_SHUTDOWN_WARN_STS |
		WM5100_SPK_SHUTDOWN_STS | WM5100_CLKGEN_ERR_STS |
		WM5100_CLKGEN_ERR_ASYNC_STS;
	wm5100_log_status3(wm5100, ret);

	ret = snd_soc_read(codec, WM5100_INTERRUPT_RAW_STATUS_4);
	wm5100_log_status4(wm5100, ret);

	return 0;
}

static const struct snd_soc_dapm_widget wm5100_dapm_widgets[] = {
SND_SOC_DAPM_SUPPLY("SYSCLK", WM5100_CLOCKING_3, WM5100_SYSCLK_ENA_SHIFT, 0,
		    NULL, 0),
SND_SOC_DAPM_SUPPLY("ASYNCCLK", WM5100_CLOCKING_6, WM5100_ASYNC_CLK_ENA_SHIFT,
		    0, NULL, 0),

SND_SOC_DAPM_REGULATOR_SUPPLY("CPVDD", 20),
SND_SOC_DAPM_REGULATOR_SUPPLY("DBVDD2", 0),
SND_SOC_DAPM_REGULATOR_SUPPLY("DBVDD3", 0),

SND_SOC_DAPM_SUPPLY("CP1", WM5100_HP_CHARGE_PUMP_1, WM5100_CP1_ENA_SHIFT, 0,
		    NULL, 0),
SND_SOC_DAPM_SUPPLY("CP2", WM5100_MIC_CHARGE_PUMP_1, WM5100_CP2_ENA_SHIFT, 0,
		    NULL, 0),
SND_SOC_DAPM_SUPPLY("CP2 Active", WM5100_MIC_CHARGE_PUMP_1,
		    WM5100_CP2_BYPASS_SHIFT, 1, NULL, 0),

SND_SOC_DAPM_SUPPLY("MICBIAS1", WM5100_MIC_BIAS_CTRL_1, WM5100_MICB1_ENA_SHIFT,
		    0, NULL, 0),
SND_SOC_DAPM_SUPPLY("MICBIAS2", WM5100_MIC_BIAS_CTRL_2, WM5100_MICB2_ENA_SHIFT,
		    0, NULL, 0),
SND_SOC_DAPM_SUPPLY("MICBIAS3", WM5100_MIC_BIAS_CTRL_3, WM5100_MICB3_ENA_SHIFT,
		    0, NULL, 0),

SND_SOC_DAPM_INPUT("IN1L"),
SND_SOC_DAPM_INPUT("IN1R"),
SND_SOC_DAPM_INPUT("IN2L"),
SND_SOC_DAPM_INPUT("IN2R"),
SND_SOC_DAPM_INPUT("IN3L"),
SND_SOC_DAPM_INPUT("IN3R"),
SND_SOC_DAPM_INPUT("IN4L"),
SND_SOC_DAPM_INPUT("IN4R"),
SND_SOC_DAPM_SIGGEN("TONE"),

SND_SOC_DAPM_PGA_E("IN1L PGA", WM5100_INPUT_ENABLES, WM5100_IN1L_ENA_SHIFT, 0,
		   NULL, 0, wm5100_out_ev, SND_SOC_DAPM_POST_PMU),
SND_SOC_DAPM_PGA_E("IN1R PGA", WM5100_INPUT_ENABLES, WM5100_IN1R_ENA_SHIFT, 0,
		   NULL, 0, wm5100_out_ev, SND_SOC_DAPM_POST_PMU),
SND_SOC_DAPM_PGA_E("IN2L PGA", WM5100_INPUT_ENABLES, WM5100_IN2L_ENA_SHIFT, 0,
		   NULL, 0, wm5100_out_ev, SND_SOC_DAPM_POST_PMU),
SND_SOC_DAPM_PGA_E("IN2R PGA", WM5100_INPUT_ENABLES, WM5100_IN2R_ENA_SHIFT, 0,
		   NULL, 0, wm5100_out_ev, SND_SOC_DAPM_POST_PMU),
SND_SOC_DAPM_PGA_E("IN3L PGA", WM5100_INPUT_ENABLES, WM5100_IN3L_ENA_SHIFT, 0,
		   NULL, 0, wm5100_out_ev, SND_SOC_DAPM_POST_PMU),
SND_SOC_DAPM_PGA_E("IN3R PGA", WM5100_INPUT_ENABLES, WM5100_IN3R_ENA_SHIFT, 0,
		   NULL, 0, wm5100_out_ev, SND_SOC_DAPM_POST_PMU),
SND_SOC_DAPM_PGA_E("IN4L PGA", WM5100_INPUT_ENABLES, WM5100_IN4L_ENA_SHIFT, 0,
		   NULL, 0, wm5100_out_ev, SND_SOC_DAPM_POST_PMU),
SND_SOC_DAPM_PGA_E("IN4R PGA", WM5100_INPUT_ENABLES, WM5100_IN4R_ENA_SHIFT, 0,
		   NULL, 0, wm5100_out_ev, SND_SOC_DAPM_POST_PMU),

SND_SOC_DAPM_PGA("Tone Generator 1", WM5100_TONE_GENERATOR_1,
		 WM5100_TONE1_ENA_SHIFT, 0, NULL, 0),
SND_SOC_DAPM_PGA("Tone Generator 2", WM5100_TONE_GENERATOR_1,
		 WM5100_TONE2_ENA_SHIFT, 0, NULL, 0),

SND_SOC_DAPM_AIF_IN("AIF1RX1", "AIF1 Playback", 0,
		    WM5100_AUDIO_IF_1_27, WM5100_AIF1RX1_ENA_SHIFT, 0),
SND_SOC_DAPM_AIF_IN("AIF1RX2", "AIF1 Playback", 1,
		    WM5100_AUDIO_IF_1_27, WM5100_AIF1RX2_ENA_SHIFT, 0),
SND_SOC_DAPM_AIF_IN("AIF1RX3", "AIF1 Playback", 2,
		    WM5100_AUDIO_IF_1_27, WM5100_AIF1RX3_ENA_SHIFT, 0),
SND_SOC_DAPM_AIF_IN("AIF1RX4", "AIF1 Playback", 3,
		    WM5100_AUDIO_IF_1_27, WM5100_AIF1RX4_ENA_SHIFT, 0),
SND_SOC_DAPM_AIF_IN("AIF1RX5", "AIF1 Playback", 4,
		    WM5100_AUDIO_IF_1_27, WM5100_AIF1RX5_ENA_SHIFT, 0),
SND_SOC_DAPM_AIF_IN("AIF1RX6", "AIF1 Playback", 5,
		    WM5100_AUDIO_IF_1_27, WM5100_AIF1RX6_ENA_SHIFT, 0),
SND_SOC_DAPM_AIF_IN("AIF1RX7", "AIF1 Playback", 6,
		    WM5100_AUDIO_IF_1_27, WM5100_AIF1RX7_ENA_SHIFT, 0),
SND_SOC_DAPM_AIF_IN("AIF1RX8", "AIF1 Playback", 7,
		    WM5100_AUDIO_IF_1_27, WM5100_AIF1RX8_ENA_SHIFT, 0),

SND_SOC_DAPM_AIF_IN("AIF2RX1", "AIF2 Playback", 0,
		    WM5100_AUDIO_IF_2_27, WM5100_AIF2RX1_ENA_SHIFT, 0),
SND_SOC_DAPM_AIF_IN("AIF2RX2", "AIF2 Playback", 1,
		    WM5100_AUDIO_IF_2_27, WM5100_AIF2RX2_ENA_SHIFT, 0),

SND_SOC_DAPM_AIF_IN("AIF3RX1", "AIF3 Playback", 0,
		    WM5100_AUDIO_IF_3_27, WM5100_AIF3RX1_ENA_SHIFT, 0),
SND_SOC_DAPM_AIF_IN("AIF3RX2", "AIF3 Playback", 1,
		    WM5100_AUDIO_IF_3_27, WM5100_AIF3RX2_ENA_SHIFT, 0),

SND_SOC_DAPM_AIF_OUT("AIF1TX1", "AIF1 Capture", 0,
		    WM5100_AUDIO_IF_1_26, WM5100_AIF1TX1_ENA_SHIFT, 0),
SND_SOC_DAPM_AIF_OUT("AIF1TX2", "AIF1 Capture", 1,
		    WM5100_AUDIO_IF_1_26, WM5100_AIF1TX2_ENA_SHIFT, 0),
SND_SOC_DAPM_AIF_OUT("AIF1TX3", "AIF1 Capture", 2,
		    WM5100_AUDIO_IF_1_26, WM5100_AIF1TX3_ENA_SHIFT, 0),
SND_SOC_DAPM_AIF_OUT("AIF1TX4", "AIF1 Capture", 3,
		    WM5100_AUDIO_IF_1_26, WM5100_AIF1TX4_ENA_SHIFT, 0),
SND_SOC_DAPM_AIF_OUT("AIF1TX5", "AIF1 Capture", 4,
		    WM5100_AUDIO_IF_1_26, WM5100_AIF1TX5_ENA_SHIFT, 0),
SND_SOC_DAPM_AIF_OUT("AIF1TX6", "AIF1 Capture", 5,
		    WM5100_AUDIO_IF_1_26, WM5100_AIF1TX6_ENA_SHIFT, 0),
SND_SOC_DAPM_AIF_OUT("AIF1TX7", "AIF1 Capture", 6,
		    WM5100_AUDIO_IF_1_26, WM5100_AIF1TX7_ENA_SHIFT, 0),
SND_SOC_DAPM_AIF_OUT("AIF1TX8", "AIF1 Capture", 7,
		    WM5100_AUDIO_IF_1_26, WM5100_AIF1TX8_ENA_SHIFT, 0),

SND_SOC_DAPM_AIF_OUT("AIF2TX1", "AIF2 Capture", 0,
		    WM5100_AUDIO_IF_2_26, WM5100_AIF2TX1_ENA_SHIFT, 0),
SND_SOC_DAPM_AIF_OUT("AIF2TX2", "AIF2 Capture", 1,
		    WM5100_AUDIO_IF_2_26, WM5100_AIF2TX2_ENA_SHIFT, 0),

SND_SOC_DAPM_AIF_OUT("AIF3TX1", "AIF3 Capture", 0,
		    WM5100_AUDIO_IF_3_26, WM5100_AIF3TX1_ENA_SHIFT, 0),
SND_SOC_DAPM_AIF_OUT("AIF3TX2", "AIF3 Capture", 1,
		    WM5100_AUDIO_IF_3_26, WM5100_AIF3TX2_ENA_SHIFT, 0),

SND_SOC_DAPM_PGA_E("OUT6L", WM5100_OUTPUT_ENABLES_2, WM5100_OUT6L_ENA_SHIFT, 0,
		   NULL, 0, wm5100_out_ev, SND_SOC_DAPM_POST_PMU),
SND_SOC_DAPM_PGA_E("OUT6R", WM5100_OUTPUT_ENABLES_2, WM5100_OUT6R_ENA_SHIFT, 0,
		   NULL, 0, wm5100_out_ev, SND_SOC_DAPM_POST_PMU),
SND_SOC_DAPM_PGA_E("OUT5L", WM5100_OUTPUT_ENABLES_2, WM5100_OUT5L_ENA_SHIFT, 0,
		   NULL, 0, wm5100_out_ev, SND_SOC_DAPM_POST_PMU),
SND_SOC_DAPM_PGA_E("OUT5R", WM5100_OUTPUT_ENABLES_2, WM5100_OUT5R_ENA_SHIFT, 0,
		   NULL, 0, wm5100_out_ev, SND_SOC_DAPM_POST_PMU),
SND_SOC_DAPM_PGA_E("OUT4L", WM5100_OUTPUT_ENABLES_2, WM5100_OUT4L_ENA_SHIFT, 0,
		   NULL, 0, wm5100_out_ev, SND_SOC_DAPM_POST_PMU),
SND_SOC_DAPM_PGA_E("OUT4R", WM5100_OUTPUT_ENABLES_2, WM5100_OUT4R_ENA_SHIFT, 0,
		   NULL, 0, wm5100_out_ev, SND_SOC_DAPM_POST_PMU),
SND_SOC_DAPM_PGA_E("OUT3L", WM5100_CHANNEL_ENABLES_1, WM5100_HP3L_ENA_SHIFT, 0,
		   NULL, 0, wm5100_out_ev, SND_SOC_DAPM_POST_PMU),
SND_SOC_DAPM_PGA_E("OUT3R", WM5100_CHANNEL_ENABLES_1, WM5100_HP3R_ENA_SHIFT, 0,
		   NULL, 0, wm5100_out_ev, SND_SOC_DAPM_POST_PMU),
SND_SOC_DAPM_PGA_E("OUT2L", WM5100_CHANNEL_ENABLES_1, WM5100_HP2L_ENA_SHIFT, 0,
		   NULL, 0, wm5100_out_ev, SND_SOC_DAPM_POST_PMU),
SND_SOC_DAPM_PGA_E("OUT2R", WM5100_CHANNEL_ENABLES_1, WM5100_HP2R_ENA_SHIFT, 0,
		   NULL, 0, wm5100_out_ev, SND_SOC_DAPM_POST_PMU),
SND_SOC_DAPM_PGA_E("OUT1L", WM5100_CHANNEL_ENABLES_1, WM5100_HP1L_ENA_SHIFT, 0,
		   NULL, 0, wm5100_out_ev, SND_SOC_DAPM_POST_PMU),
SND_SOC_DAPM_PGA_E("OUT1R", WM5100_CHANNEL_ENABLES_1, WM5100_HP1R_ENA_SHIFT, 0,
		   NULL, 0, wm5100_out_ev, SND_SOC_DAPM_POST_PMU),
SND_SOC_DAPM_PGA_E("PWM1 Driver", WM5100_PWM_DRIVE_1, WM5100_PWM1_ENA_SHIFT, 0,
		   NULL, 0, wm5100_out_ev, SND_SOC_DAPM_POST_PMU),
SND_SOC_DAPM_PGA_E("PWM2 Driver", WM5100_PWM_DRIVE_1, WM5100_PWM2_ENA_SHIFT, 0,
		   NULL, 0, wm5100_out_ev, SND_SOC_DAPM_POST_PMU),

SND_SOC_DAPM_PGA("EQ1", WM5100_EQ1_1, WM5100_EQ1_ENA_SHIFT, 0, NULL, 0),
SND_SOC_DAPM_PGA("EQ2", WM5100_EQ2_1, WM5100_EQ2_ENA_SHIFT, 0, NULL, 0),
SND_SOC_DAPM_PGA("EQ3", WM5100_EQ3_1, WM5100_EQ3_ENA_SHIFT, 0, NULL, 0),
SND_SOC_DAPM_PGA("EQ4", WM5100_EQ4_1, WM5100_EQ4_ENA_SHIFT, 0, NULL, 0),

SND_SOC_DAPM_PGA("DRC1L", WM5100_DRC1_CTRL1, WM5100_DRCL_ENA_SHIFT, 0,
		 NULL, 0),
SND_SOC_DAPM_PGA("DRC1R", WM5100_DRC1_CTRL1, WM5100_DRCR_ENA_SHIFT, 0,
		 NULL, 0),

SND_SOC_DAPM_PGA("LHPF1", WM5100_HPLPF1_1, WM5100_LHPF1_ENA_SHIFT, 0,
		 NULL, 0),
SND_SOC_DAPM_PGA("LHPF2", WM5100_HPLPF2_1, WM5100_LHPF2_ENA_SHIFT, 0,
		 NULL, 0),
SND_SOC_DAPM_PGA("LHPF3", WM5100_HPLPF3_1, WM5100_LHPF3_ENA_SHIFT, 0,
		 NULL, 0),
SND_SOC_DAPM_PGA("LHPF4", WM5100_HPLPF4_1, WM5100_LHPF4_ENA_SHIFT, 0,
		 NULL, 0),

WM5100_MIXER_WIDGETS(EQ1, "EQ1"),
WM5100_MIXER_WIDGETS(EQ2, "EQ2"),
WM5100_MIXER_WIDGETS(EQ3, "EQ3"),
WM5100_MIXER_WIDGETS(EQ4, "EQ4"),

WM5100_MIXER_WIDGETS(DRC1L, "DRC1L"),
WM5100_MIXER_WIDGETS(DRC1R, "DRC1R"),

WM5100_MIXER_WIDGETS(LHPF1, "LHPF1"),
WM5100_MIXER_WIDGETS(LHPF2, "LHPF2"),
WM5100_MIXER_WIDGETS(LHPF3, "LHPF3"),
WM5100_MIXER_WIDGETS(LHPF4, "LHPF4"),

WM5100_MIXER_WIDGETS(AIF1TX1, "AIF1TX1"),
WM5100_MIXER_WIDGETS(AIF1TX2, "AIF1TX2"),
WM5100_MIXER_WIDGETS(AIF1TX3, "AIF1TX3"),
WM5100_MIXER_WIDGETS(AIF1TX4, "AIF1TX4"),
WM5100_MIXER_WIDGETS(AIF1TX5, "AIF1TX5"),
WM5100_MIXER_WIDGETS(AIF1TX6, "AIF1TX6"),
WM5100_MIXER_WIDGETS(AIF1TX7, "AIF1TX7"),
WM5100_MIXER_WIDGETS(AIF1TX8, "AIF1TX8"),

WM5100_MIXER_WIDGETS(AIF2TX1, "AIF2TX1"),
WM5100_MIXER_WIDGETS(AIF2TX2, "AIF2TX2"),

WM5100_MIXER_WIDGETS(AIF3TX1, "AIF3TX1"),
WM5100_MIXER_WIDGETS(AIF3TX2, "AIF3TX2"),

WM5100_MIXER_WIDGETS(HPOUT1L, "HPOUT1L"),
WM5100_MIXER_WIDGETS(HPOUT1R, "HPOUT1R"),
WM5100_MIXER_WIDGETS(HPOUT2L, "HPOUT2L"),
WM5100_MIXER_WIDGETS(HPOUT2R, "HPOUT2R"),
WM5100_MIXER_WIDGETS(HPOUT3L, "HPOUT3L"),
WM5100_MIXER_WIDGETS(HPOUT3R, "HPOUT3R"),

WM5100_MIXER_WIDGETS(SPKOUTL, "SPKOUTL"),
WM5100_MIXER_WIDGETS(SPKOUTR, "SPKOUTR"),
WM5100_MIXER_WIDGETS(SPKDAT1L, "SPKDAT1L"),
WM5100_MIXER_WIDGETS(SPKDAT1R, "SPKDAT1R"),
WM5100_MIXER_WIDGETS(SPKDAT2L, "SPKDAT2L"),
WM5100_MIXER_WIDGETS(SPKDAT2R, "SPKDAT2R"),

WM5100_MIXER_WIDGETS(PWM1, "PWM1"),
WM5100_MIXER_WIDGETS(PWM2, "PWM2"),

SND_SOC_DAPM_OUTPUT("HPOUT1L"),
SND_SOC_DAPM_OUTPUT("HPOUT1R"),
SND_SOC_DAPM_OUTPUT("HPOUT2L"),
SND_SOC_DAPM_OUTPUT("HPOUT2R"),
SND_SOC_DAPM_OUTPUT("HPOUT3L"),
SND_SOC_DAPM_OUTPUT("HPOUT3R"),
SND_SOC_DAPM_OUTPUT("SPKOUTL"),
SND_SOC_DAPM_OUTPUT("SPKOUTR"),
SND_SOC_DAPM_OUTPUT("SPKDAT1"),
SND_SOC_DAPM_OUTPUT("SPKDAT2"),
SND_SOC_DAPM_OUTPUT("PWM1"),
SND_SOC_DAPM_OUTPUT("PWM2"),
};

/* We register a _POST event if we don't have IRQ support so we can
 * look at the error status from the CODEC - if we've got the IRQ
 * hooked up then we will get prompted to look by an interrupt.
 */
static const struct snd_soc_dapm_widget wm5100_dapm_widgets_noirq[] = {
SND_SOC_DAPM_POST("Post", wm5100_post_ev),
};

static const struct snd_soc_dapm_route wm5100_dapm_routes[] = {
	{ "CP1", NULL, "CPVDD" },
	{ "CP2 Active", NULL, "CPVDD" },

	{ "IN1L", NULL, "SYSCLK" },
	{ "IN1R", NULL, "SYSCLK" },
	{ "IN2L", NULL, "SYSCLK" },
	{ "IN2R", NULL, "SYSCLK" },
	{ "IN3L", NULL, "SYSCLK" },
	{ "IN3R", NULL, "SYSCLK" },
	{ "IN4L", NULL, "SYSCLK" },
	{ "IN4R", NULL, "SYSCLK" },

	{ "OUT1L", NULL, "SYSCLK" },
	{ "OUT1R", NULL, "SYSCLK" },
	{ "OUT2L", NULL, "SYSCLK" },
	{ "OUT2R", NULL, "SYSCLK" },
	{ "OUT3L", NULL, "SYSCLK" },
	{ "OUT3R", NULL, "SYSCLK" },
	{ "OUT4L", NULL, "SYSCLK" },
	{ "OUT4R", NULL, "SYSCLK" },
	{ "OUT5L", NULL, "SYSCLK" },
	{ "OUT5R", NULL, "SYSCLK" },
	{ "OUT6L", NULL, "SYSCLK" },
	{ "OUT6R", NULL, "SYSCLK" },

	{ "AIF1RX1", NULL, "SYSCLK" },
	{ "AIF1RX2", NULL, "SYSCLK" },
	{ "AIF1RX3", NULL, "SYSCLK" },
	{ "AIF1RX4", NULL, "SYSCLK" },
	{ "AIF1RX5", NULL, "SYSCLK" },
	{ "AIF1RX6", NULL, "SYSCLK" },
	{ "AIF1RX7", NULL, "SYSCLK" },
	{ "AIF1RX8", NULL, "SYSCLK" },

	{ "AIF2RX1", NULL, "SYSCLK" },
	{ "AIF2RX1", NULL, "DBVDD2" },
	{ "AIF2RX2", NULL, "SYSCLK" },
	{ "AIF2RX2", NULL, "DBVDD2" },

	{ "AIF3RX1", NULL, "SYSCLK" },
	{ "AIF3RX1", NULL, "DBVDD3" },
	{ "AIF3RX2", NULL, "SYSCLK" },
	{ "AIF3RX2", NULL, "DBVDD3" },

	{ "AIF1TX1", NULL, "SYSCLK" },
	{ "AIF1TX2", NULL, "SYSCLK" },
	{ "AIF1TX3", NULL, "SYSCLK" },
	{ "AIF1TX4", NULL, "SYSCLK" },
	{ "AIF1TX5", NULL, "SYSCLK" },
	{ "AIF1TX6", NULL, "SYSCLK" },
	{ "AIF1TX7", NULL, "SYSCLK" },
	{ "AIF1TX8", NULL, "SYSCLK" },

	{ "AIF2TX1", NULL, "SYSCLK" },
	{ "AIF2TX1", NULL, "DBVDD2" },
	{ "AIF2TX2", NULL, "SYSCLK" },
	{ "AIF2TX2", NULL, "DBVDD2" },

	{ "AIF3TX1", NULL, "SYSCLK" },
	{ "AIF3TX1", NULL, "DBVDD3" },
	{ "AIF3TX2", NULL, "SYSCLK" },
	{ "AIF3TX2", NULL, "DBVDD3" },

	{ "MICBIAS1", NULL, "CP2" },
	{ "MICBIAS2", NULL, "CP2" },
	{ "MICBIAS3", NULL, "CP2" },

	{ "IN1L PGA", NULL, "CP2" },
	{ "IN1R PGA", NULL, "CP2" },
	{ "IN2L PGA", NULL, "CP2" },
	{ "IN2R PGA", NULL, "CP2" },
	{ "IN3L PGA", NULL, "CP2" },
	{ "IN3R PGA", NULL, "CP2" },
	{ "IN4L PGA", NULL, "CP2" },
	{ "IN4R PGA", NULL, "CP2" },

	{ "IN1L PGA", NULL, "CP2 Active" },
	{ "IN1R PGA", NULL, "CP2 Active" },
	{ "IN2L PGA", NULL, "CP2 Active" },
	{ "IN2R PGA", NULL, "CP2 Active" },
	{ "IN3L PGA", NULL, "CP2 Active" },
	{ "IN3R PGA", NULL, "CP2 Active" },
	{ "IN4L PGA", NULL, "CP2 Active" },
	{ "IN4R PGA", NULL, "CP2 Active" },

	{ "OUT1L", NULL, "CP1" },
	{ "OUT1R", NULL, "CP1" },
	{ "OUT2L", NULL, "CP1" },
	{ "OUT2R", NULL, "CP1" },
	{ "OUT3L", NULL, "CP1" },
	{ "OUT3R", NULL, "CP1" },

	{ "Tone Generator 1", NULL, "TONE" },
	{ "Tone Generator 2", NULL, "TONE" },

	{ "IN1L PGA", NULL, "IN1L" },
	{ "IN1R PGA", NULL, "IN1R" },
	{ "IN2L PGA", NULL, "IN2L" },
	{ "IN2R PGA", NULL, "IN2R" },
	{ "IN3L PGA", NULL, "IN3L" },
	{ "IN3R PGA", NULL, "IN3R" },
	{ "IN4L PGA", NULL, "IN4L" },
	{ "IN4R PGA", NULL, "IN4R" },

	WM5100_MIXER_ROUTES("OUT1L", "HPOUT1L"),
	WM5100_MIXER_ROUTES("OUT1R", "HPOUT1R"),
	WM5100_MIXER_ROUTES("OUT2L", "HPOUT2L"),
	WM5100_MIXER_ROUTES("OUT2R", "HPOUT2R"),
	WM5100_MIXER_ROUTES("OUT3L", "HPOUT3L"),
	WM5100_MIXER_ROUTES("OUT3R", "HPOUT3R"),

	WM5100_MIXER_ROUTES("OUT4L", "SPKOUTL"),
	WM5100_MIXER_ROUTES("OUT4R", "SPKOUTR"),
	WM5100_MIXER_ROUTES("OUT5L", "SPKDAT1L"),
	WM5100_MIXER_ROUTES("OUT5R", "SPKDAT1R"),
	WM5100_MIXER_ROUTES("OUT6L", "SPKDAT2L"),
	WM5100_MIXER_ROUTES("OUT6R", "SPKDAT2R"),

	WM5100_MIXER_ROUTES("PWM1 Driver", "PWM1"),
	WM5100_MIXER_ROUTES("PWM2 Driver", "PWM2"),

	WM5100_MIXER_ROUTES("AIF1TX1", "AIF1TX1"),
	WM5100_MIXER_ROUTES("AIF1TX2", "AIF1TX2"),
	WM5100_MIXER_ROUTES("AIF1TX3", "AIF1TX3"),
	WM5100_MIXER_ROUTES("AIF1TX4", "AIF1TX4"),
	WM5100_MIXER_ROUTES("AIF1TX5", "AIF1TX5"),
	WM5100_MIXER_ROUTES("AIF1TX6", "AIF1TX6"),
	WM5100_MIXER_ROUTES("AIF1TX7", "AIF1TX7"),
	WM5100_MIXER_ROUTES("AIF1TX8", "AIF1TX8"),

	WM5100_MIXER_ROUTES("AIF2TX1", "AIF2TX1"),
	WM5100_MIXER_ROUTES("AIF2TX2", "AIF2TX2"),

	WM5100_MIXER_ROUTES("AIF3TX1", "AIF3TX1"),
	WM5100_MIXER_ROUTES("AIF3TX2", "AIF3TX2"),

	WM5100_MIXER_ROUTES("EQ1", "EQ1"),
	WM5100_MIXER_ROUTES("EQ2", "EQ2"),
	WM5100_MIXER_ROUTES("EQ3", "EQ3"),
	WM5100_MIXER_ROUTES("EQ4", "EQ4"),

	WM5100_MIXER_ROUTES("DRC1L", "DRC1L"),
	WM5100_MIXER_ROUTES("DRC1R", "DRC1R"),

	WM5100_MIXER_ROUTES("LHPF1", "LHPF1"),
	WM5100_MIXER_ROUTES("LHPF2", "LHPF2"),
	WM5100_MIXER_ROUTES("LHPF3", "LHPF3"),
	WM5100_MIXER_ROUTES("LHPF4", "LHPF4"),

	{ "HPOUT1L", NULL, "OUT1L" },
	{ "HPOUT1R", NULL, "OUT1R" },
	{ "HPOUT2L", NULL, "OUT2L" },
	{ "HPOUT2R", NULL, "OUT2R" },
	{ "HPOUT3L", NULL, "OUT3L" },
	{ "HPOUT3R", NULL, "OUT3R" },
	{ "SPKOUTL", NULL, "OUT4L" },
	{ "SPKOUTR", NULL, "OUT4R" },
	{ "SPKDAT1", NULL, "OUT5L" },
	{ "SPKDAT1", NULL, "OUT5R" },
	{ "SPKDAT2", NULL, "OUT6L" },
	{ "SPKDAT2", NULL, "OUT6R" },
	{ "PWM1", NULL, "PWM1 Driver" },
	{ "PWM2", NULL, "PWM2 Driver" },
};

static const __devinitdata struct reg_default wm5100_reva_patches[] = {
	{ WM5100_AUDIO_IF_1_10, 0 },
	{ WM5100_AUDIO_IF_1_11, 1 },
	{ WM5100_AUDIO_IF_1_12, 2 },
	{ WM5100_AUDIO_IF_1_13, 3 },
	{ WM5100_AUDIO_IF_1_14, 4 },
	{ WM5100_AUDIO_IF_1_15, 5 },
	{ WM5100_AUDIO_IF_1_16, 6 },
	{ WM5100_AUDIO_IF_1_17, 7 },

	{ WM5100_AUDIO_IF_1_18, 0 },
	{ WM5100_AUDIO_IF_1_19, 1 },
	{ WM5100_AUDIO_IF_1_20, 2 },
	{ WM5100_AUDIO_IF_1_21, 3 },
	{ WM5100_AUDIO_IF_1_22, 4 },
	{ WM5100_AUDIO_IF_1_23, 5 },
	{ WM5100_AUDIO_IF_1_24, 6 },
	{ WM5100_AUDIO_IF_1_25, 7 },

	{ WM5100_AUDIO_IF_2_10, 0 },
	{ WM5100_AUDIO_IF_2_11, 1 },

	{ WM5100_AUDIO_IF_2_18, 0 },
	{ WM5100_AUDIO_IF_2_19, 1 },

	{ WM5100_AUDIO_IF_3_10, 0 },
	{ WM5100_AUDIO_IF_3_11, 1 },

	{ WM5100_AUDIO_IF_3_18, 0 },
	{ WM5100_AUDIO_IF_3_19, 1 },
};

<<<<<<< HEAD
static int wm5100_set_bias_level(struct snd_soc_codec *codec,
				 enum snd_soc_bias_level level)
{
	struct wm5100_priv *wm5100 = snd_soc_codec_get_drvdata(codec);
	int ret, i;

	switch (level) {
	case SND_SOC_BIAS_ON:
		break;

	case SND_SOC_BIAS_PREPARE:
		break;

	case SND_SOC_BIAS_STANDBY:
		if (codec->dapm.bias_level == SND_SOC_BIAS_OFF) {
			ret = regulator_bulk_enable(ARRAY_SIZE(wm5100->core_supplies),
						    wm5100->core_supplies);
			if (ret != 0) {
				dev_err(codec->dev,
					"Failed to enable supplies: %d\n",
					ret);
				return ret;
			}

			if (wm5100->pdata.ldo_ena) {
				gpio_set_value_cansleep(wm5100->pdata.ldo_ena,
							1);
				msleep(2);
			}

			regcache_cache_only(wm5100->regmap, false);

			switch (wm5100->rev) {
			case 0:
				regcache_cache_bypass(wm5100->regmap, true);
				snd_soc_write(codec, 0x11, 0x3);
				snd_soc_write(codec, 0x203, 0xc);
				snd_soc_write(codec, 0x206, 0);
				snd_soc_write(codec, 0x207, 0xf0);
				snd_soc_write(codec, 0x208, 0x3c);
				snd_soc_write(codec, 0x209, 0);
				snd_soc_write(codec, 0x211, 0x20d8);
				snd_soc_write(codec, 0x11, 0);

				for (i = 0;
				     i < ARRAY_SIZE(wm5100_reva_patches);
				     i++)
					snd_soc_write(codec,
						      wm5100_reva_patches[i].reg,
						      wm5100_reva_patches[i].val);
				regcache_cache_bypass(wm5100->regmap, false);
				break;
			default:
				break;
			}

			regcache_sync(wm5100->regmap);
		}
		break;

	case SND_SOC_BIAS_OFF:
		regcache_cache_only(wm5100->regmap, true);
		regcache_mark_dirty(wm5100->regmap);
		if (wm5100->pdata.ldo_ena)
			gpio_set_value_cansleep(wm5100->pdata.ldo_ena, 0);
		regulator_bulk_disable(ARRAY_SIZE(wm5100->core_supplies),
				       wm5100->core_supplies);
		break;
	}
	codec->dapm.bias_level = level;

	return 0;
}

=======
>>>>>>> e9676695
static int wm5100_dai_to_base(struct snd_soc_dai *dai)
{
	switch (dai->id) {
	case 0:
		return WM5100_AUDIO_IF_1_1 - 1;
	case 1:
		return WM5100_AUDIO_IF_2_1 - 1;
	case 2:
		return WM5100_AUDIO_IF_3_1 - 1;
	default:
		BUG();
		return -EINVAL;
	}
}

static int wm5100_set_fmt(struct snd_soc_dai *dai, unsigned int fmt)
{
	struct snd_soc_codec *codec = dai->codec;
	int lrclk, bclk, mask, base;

	base = wm5100_dai_to_base(dai);
	if (base < 0)
		return base;

	lrclk = 0;
	bclk = 0;

	switch (fmt & SND_SOC_DAIFMT_FORMAT_MASK) {
	case SND_SOC_DAIFMT_DSP_A:
		mask = 0;
		break;
	case SND_SOC_DAIFMT_DSP_B:
		mask = 1;
		break;
	case SND_SOC_DAIFMT_I2S:
		mask = 2;
		break;
	case SND_SOC_DAIFMT_LEFT_J:
		mask = 3;
		break;
	default:
		dev_err(codec->dev, "Unsupported DAI format %d\n",
			fmt & SND_SOC_DAIFMT_FORMAT_MASK);
		return -EINVAL;
	}

	switch (fmt & SND_SOC_DAIFMT_MASTER_MASK) {
	case SND_SOC_DAIFMT_CBS_CFS:
		break;
	case SND_SOC_DAIFMT_CBS_CFM:
		lrclk |= WM5100_AIF1TX_LRCLK_MSTR;
		break;
	case SND_SOC_DAIFMT_CBM_CFS:
		bclk |= WM5100_AIF1_BCLK_MSTR;
		break;
	case SND_SOC_DAIFMT_CBM_CFM:
		lrclk |= WM5100_AIF1TX_LRCLK_MSTR;
		bclk |= WM5100_AIF1_BCLK_MSTR;
		break;
	default:
		dev_err(codec->dev, "Unsupported master mode %d\n",
			fmt & SND_SOC_DAIFMT_MASTER_MASK);
		return -EINVAL;
	}

	switch (fmt & SND_SOC_DAIFMT_INV_MASK) {
	case SND_SOC_DAIFMT_NB_NF:
		break;
	case SND_SOC_DAIFMT_IB_IF:
		bclk |= WM5100_AIF1_BCLK_INV;
		lrclk |= WM5100_AIF1TX_LRCLK_INV;
		break;
	case SND_SOC_DAIFMT_IB_NF:
		bclk |= WM5100_AIF1_BCLK_INV;
		break;
	case SND_SOC_DAIFMT_NB_IF:
		lrclk |= WM5100_AIF1TX_LRCLK_INV;
		break;
	default:
		return -EINVAL;
	}

	snd_soc_update_bits(codec, base + 1, WM5100_AIF1_BCLK_MSTR |
			    WM5100_AIF1_BCLK_INV, bclk);
	snd_soc_update_bits(codec, base + 2, WM5100_AIF1TX_LRCLK_MSTR |
			    WM5100_AIF1TX_LRCLK_INV, lrclk);
	snd_soc_update_bits(codec, base + 3, WM5100_AIF1TX_LRCLK_MSTR |
			    WM5100_AIF1TX_LRCLK_INV, lrclk);
	snd_soc_update_bits(codec, base + 5, WM5100_AIF1_FMT_MASK, mask);

	return 0;
}

#define WM5100_NUM_BCLK_RATES 19

static int wm5100_bclk_rates_dat[WM5100_NUM_BCLK_RATES] = {
	32000,
	48000,
	64000,
	96000,
	128000,
	192000,
	256000,
	384000,
	512000,
	768000,
	1024000,
	1536000,
	2048000,
	3072000,
	4096000,
	6144000,
	8192000,
	12288000,
	24576000,
};

static int wm5100_bclk_rates_cd[WM5100_NUM_BCLK_RATES] = {
	29400,
	44100,
	58800,
	88200,
	117600,
	176400,
	235200,
	352800,
	470400,
	705600,
	940800,
	1411200,
	1881600,
	2882400,
	3763200,
	5644800,
	7526400,
	11289600,
	22579600,
};

static int wm5100_hw_params(struct snd_pcm_substream *substream,
			    struct snd_pcm_hw_params *params,
			    struct snd_soc_dai *dai)
{
	struct snd_soc_codec *codec = dai->codec;
	struct wm5100_priv *wm5100 = snd_soc_codec_get_drvdata(codec);
	bool async = wm5100->aif_async[dai->id];
	int i, base, bclk, aif_rate, lrclk, wl, fl, sr;
	int *bclk_rates;

	base = wm5100_dai_to_base(dai);
	if (base < 0)
		return base;

	/* Data sizes if not using TDM */
	wl = snd_pcm_format_width(params_format(params));
	if (wl < 0)
		return wl;
	fl = snd_soc_params_to_frame_size(params);
	if (fl < 0)
		return fl;

	dev_dbg(codec->dev, "Word length %d bits, frame length %d bits\n",
		wl, fl);

	/* Target BCLK rate */
	bclk = snd_soc_params_to_bclk(params);
	if (bclk < 0)
		return bclk;

	/* Root for BCLK depends on SYS/ASYNCCLK */
	if (!async) {
		aif_rate = wm5100->sysclk;
		sr = wm5100_alloc_sr(codec, params_rate(params));
		if (sr < 0)
			return sr;
	} else {
		/* If we're in ASYNCCLK set the ASYNC sample rate */
		aif_rate = wm5100->asyncclk;
		sr = 3;

		for (i = 0; i < ARRAY_SIZE(wm5100_sr_code); i++)
			if (params_rate(params) == wm5100_sr_code[i])
				break;
		if (i == ARRAY_SIZE(wm5100_sr_code)) {
			dev_err(codec->dev, "Invalid rate %dHzn",
				params_rate(params));
			return -EINVAL;
		}

		/* TODO: We should really check for symmetry */
		snd_soc_update_bits(codec, WM5100_CLOCKING_8,
				    WM5100_ASYNC_SAMPLE_RATE_MASK, i);
	}

	if (!aif_rate) {
		dev_err(codec->dev, "%s has no rate set\n",
			async ? "ASYNCCLK" : "SYSCLK");
		return -EINVAL;
	}

	dev_dbg(codec->dev, "Target BCLK is %dHz, using %dHz %s\n",
		bclk, aif_rate, async ? "ASYNCCLK" : "SYSCLK");

	if (aif_rate % 4000)
		bclk_rates = wm5100_bclk_rates_cd;
	else
		bclk_rates = wm5100_bclk_rates_dat;

	for (i = 0; i < WM5100_NUM_BCLK_RATES; i++)
		if (bclk_rates[i] >= bclk && (bclk_rates[i] % bclk == 0))
			break;
	if (i == WM5100_NUM_BCLK_RATES) {
		dev_err(codec->dev,
			"No valid BCLK for %dHz found from %dHz %s\n",
			bclk, aif_rate, async ? "ASYNCCLK" : "SYSCLK");
		return -EINVAL;
	}

	bclk = i;
	dev_dbg(codec->dev, "Setting %dHz BCLK\n", bclk_rates[bclk]);
	snd_soc_update_bits(codec, base + 1, WM5100_AIF1_BCLK_FREQ_MASK, bclk);

	lrclk = bclk_rates[bclk] / params_rate(params);
	dev_dbg(codec->dev, "Setting %dHz LRCLK\n", bclk_rates[bclk] / lrclk);
	if (substream->stream == SNDRV_PCM_STREAM_PLAYBACK ||
	    wm5100->aif_symmetric[dai->id])
		snd_soc_update_bits(codec, base + 7,
				    WM5100_AIF1RX_BCPF_MASK, lrclk);
	else
		snd_soc_update_bits(codec, base + 6,
				    WM5100_AIF1TX_BCPF_MASK, lrclk);

	i = (wl << WM5100_AIF1TX_WL_SHIFT) | fl;
	if (substream->stream == SNDRV_PCM_STREAM_PLAYBACK)
		snd_soc_update_bits(codec, base + 9,
				    WM5100_AIF1RX_WL_MASK |
				    WM5100_AIF1RX_SLOT_LEN_MASK, i);
	else
		snd_soc_update_bits(codec, base + 8,
				    WM5100_AIF1TX_WL_MASK |
				    WM5100_AIF1TX_SLOT_LEN_MASK, i);

	snd_soc_update_bits(codec, base + 4, WM5100_AIF1_RATE_MASK, sr);

	return 0;
}

static const struct snd_soc_dai_ops wm5100_dai_ops = {
	.set_fmt = wm5100_set_fmt,
	.hw_params = wm5100_hw_params,
};

static int wm5100_set_sysclk(struct snd_soc_codec *codec, int clk_id,
			     int source, unsigned int freq, int dir)
{
	struct wm5100_priv *wm5100 = snd_soc_codec_get_drvdata(codec);
	int *rate_store;
	int fval, audio_rate, ret, reg;

	switch (clk_id) {
	case WM5100_CLK_SYSCLK:
		reg = WM5100_CLOCKING_3;
		rate_store = &wm5100->sysclk;
		break;
	case WM5100_CLK_ASYNCCLK:
		reg = WM5100_CLOCKING_7;
		rate_store = &wm5100->asyncclk;
		break;
	case WM5100_CLK_32KHZ:
		/* The 32kHz clock is slightly different to the others */
		switch (source) {
		case WM5100_CLKSRC_MCLK1:
		case WM5100_CLKSRC_MCLK2:
		case WM5100_CLKSRC_SYSCLK:
			snd_soc_update_bits(codec, WM5100_CLOCKING_1,
					    WM5100_CLK_32K_SRC_MASK,
					    source);
			break;
		default:
			return -EINVAL;
		}
		return 0;

	case WM5100_CLK_AIF1:
	case WM5100_CLK_AIF2:
	case WM5100_CLK_AIF3:
		/* Not real clocks, record which clock domain they're in */
		switch (source) {
		case WM5100_CLKSRC_SYSCLK:
			wm5100->aif_async[clk_id - 1] = false;
			break;
		case WM5100_CLKSRC_ASYNCCLK:
			wm5100->aif_async[clk_id - 1] = true;
			break;
		default:
			dev_err(codec->dev, "Invalid source %d\n", source);
			return -EINVAL;
		}	
		return 0;

	case WM5100_CLK_OPCLK:
		switch (freq) {
		case 5644800:
		case 6144000:
			snd_soc_update_bits(codec, WM5100_MISC_GPIO_1,
					    WM5100_OPCLK_SEL_MASK, 0);
			break;
		case 11289600:
		case 12288000:
			snd_soc_update_bits(codec, WM5100_MISC_GPIO_1,
					    WM5100_OPCLK_SEL_MASK, 0);
			break;
		case 22579200:
		case 24576000:
			snd_soc_update_bits(codec, WM5100_MISC_GPIO_1,
					    WM5100_OPCLK_SEL_MASK, 0);
			break;
		default:
			dev_err(codec->dev, "Unsupported OPCLK %dHz\n",
				freq);
			return -EINVAL;
		}
		return 0;

	default:
		dev_err(codec->dev, "Unknown clock %d\n", clk_id);
		return -EINVAL;
	}

	switch (source) {
	case WM5100_CLKSRC_SYSCLK:
	case WM5100_CLKSRC_ASYNCCLK:
		dev_err(codec->dev, "Invalid source %d\n", source);
		return -EINVAL;
	}

	switch (freq) {
	case 5644800:
	case 6144000:
		fval = 0;
		break;
	case 11289600:
	case 12288000:
		fval = 1;
		break;
	case 22579200:
	case 24576000:
		fval = 2;
		break;
	default:
		dev_err(codec->dev, "Invalid clock rate: %d\n", freq);
		return -EINVAL;
	}

	switch (freq) {
	case 5644800:
	case 11289600:
	case 22579200:
		audio_rate = 44100;
		break;

	case 6144000:
	case 12288000:
	case 24576000:
		audio_rate = 48000;
		break;

	default:
		BUG();
		audio_rate = 0;
		break;
	}

	/* TODO: Check if MCLKs are in use and enable/disable pulls to
	 * match.
	 */

	snd_soc_update_bits(codec, reg, WM5100_SYSCLK_FREQ_MASK |
			    WM5100_SYSCLK_SRC_MASK,
			    fval << WM5100_SYSCLK_FREQ_SHIFT | source);

	/* If this is SYSCLK then configure the clock rate for the
	 * internal audio functions to the natural sample rate for
	 * this clock rate.
	 */
	if (clk_id == WM5100_CLK_SYSCLK) {
		dev_dbg(codec->dev, "Setting primary audio rate to %dHz",
			audio_rate);
		if (0 && *rate_store)
			wm5100_free_sr(codec, audio_rate);
		ret = wm5100_alloc_sr(codec, audio_rate);
		if (ret != 0)
			dev_warn(codec->dev, "Primary audio slot is %d\n",
				 ret);
	}

	*rate_store = freq;

	return 0;
}

struct _fll_div {
	u16 fll_fratio;
	u16 fll_outdiv;
	u16 fll_refclk_div;
	u16 n;
	u16 theta;
	u16 lambda;
};

static struct {
	unsigned int min;
	unsigned int max;
	u16 fll_fratio;
	int ratio;
} fll_fratios[] = {
	{       0,    64000, 4, 16 },
	{   64000,   128000, 3,  8 },
	{  128000,   256000, 2,  4 },
	{  256000,  1000000, 1,  2 },
	{ 1000000, 13500000, 0,  1 },
};

static int fll_factors(struct _fll_div *fll_div, unsigned int Fref,
		       unsigned int Fout)
{
	unsigned int target;
	unsigned int div;
	unsigned int fratio, gcd_fll;
	int i;

	/* Fref must be <=13.5MHz */
	div = 1;
	fll_div->fll_refclk_div = 0;
	while ((Fref / div) > 13500000) {
		div *= 2;
		fll_div->fll_refclk_div++;

		if (div > 8) {
			pr_err("Can't scale %dMHz input down to <=13.5MHz\n",
			       Fref);
			return -EINVAL;
		}
	}

	pr_debug("FLL Fref=%u Fout=%u\n", Fref, Fout);

	/* Apply the division for our remaining calculations */
	Fref /= div;

	/* Fvco should be 90-100MHz; don't check the upper bound */
	div = 2;
	while (Fout * div < 90000000) {
		div++;
		if (div > 64) {
			pr_err("Unable to find FLL_OUTDIV for Fout=%uHz\n",
			       Fout);
			return -EINVAL;
		}
	}
	target = Fout * div;
	fll_div->fll_outdiv = div - 1;

	pr_debug("FLL Fvco=%dHz\n", target);

	/* Find an appropraite FLL_FRATIO and factor it out of the target */
	for (i = 0; i < ARRAY_SIZE(fll_fratios); i++) {
		if (fll_fratios[i].min <= Fref && Fref <= fll_fratios[i].max) {
			fll_div->fll_fratio = fll_fratios[i].fll_fratio;
			fratio = fll_fratios[i].ratio;
			break;
		}
	}
	if (i == ARRAY_SIZE(fll_fratios)) {
		pr_err("Unable to find FLL_FRATIO for Fref=%uHz\n", Fref);
		return -EINVAL;
	}

	fll_div->n = target / (fratio * Fref);

	if (target % Fref == 0) {
		fll_div->theta = 0;
		fll_div->lambda = 0;
	} else {
		gcd_fll = gcd(target, fratio * Fref);

		fll_div->theta = (target - (fll_div->n * fratio * Fref))
			/ gcd_fll;
		fll_div->lambda = (fratio * Fref) / gcd_fll;
	}

	pr_debug("FLL N=%x THETA=%x LAMBDA=%x\n",
		 fll_div->n, fll_div->theta, fll_div->lambda);
	pr_debug("FLL_FRATIO=%x(%d) FLL_OUTDIV=%x FLL_REFCLK_DIV=%x\n",
		 fll_div->fll_fratio, fratio, fll_div->fll_outdiv,
		 fll_div->fll_refclk_div);

	return 0;
}

static int wm5100_set_fll(struct snd_soc_codec *codec, int fll_id, int source,
			  unsigned int Fref, unsigned int Fout)
{
	struct i2c_client *i2c = to_i2c_client(codec->dev);
	struct wm5100_priv *wm5100 = snd_soc_codec_get_drvdata(codec);
	struct _fll_div factors;
	struct wm5100_fll *fll;
	int ret, base, lock, i, timeout;

	switch (fll_id) {
	case WM5100_FLL1:
		fll = &wm5100->fll[0];
		base = WM5100_FLL1_CONTROL_1 - 1;
		lock = WM5100_FLL1_LOCK_STS;
		break;
	case WM5100_FLL2:
		fll = &wm5100->fll[1];
		base = WM5100_FLL2_CONTROL_2 - 1;
		lock = WM5100_FLL2_LOCK_STS;
		break;
	default:
		dev_err(codec->dev, "Unknown FLL %d\n",fll_id);
		return -EINVAL;
	}

	if (!Fout) {
		dev_dbg(codec->dev, "FLL%d disabled", fll_id);
		if (fll->fout)
			pm_runtime_put(codec->dev);
		fll->fout = 0;
		snd_soc_update_bits(codec, base + 1, WM5100_FLL1_ENA, 0);
		return 0;
	}

	switch (source) {
	case WM5100_FLL_SRC_MCLK1:
	case WM5100_FLL_SRC_MCLK2:
	case WM5100_FLL_SRC_FLL1:
	case WM5100_FLL_SRC_FLL2:
	case WM5100_FLL_SRC_AIF1BCLK:
	case WM5100_FLL_SRC_AIF2BCLK:
	case WM5100_FLL_SRC_AIF3BCLK:
		break;
	default:
		dev_err(codec->dev, "Invalid FLL source %d\n", source);
		return -EINVAL;
	}

	ret = fll_factors(&factors, Fref, Fout);
	if (ret < 0)
		return ret;

	/* Disable the FLL while we reconfigure */
	snd_soc_update_bits(codec, base + 1, WM5100_FLL1_ENA, 0);

	snd_soc_update_bits(codec, base + 2,
			    WM5100_FLL1_OUTDIV_MASK | WM5100_FLL1_FRATIO_MASK,
			    (factors.fll_outdiv << WM5100_FLL1_OUTDIV_SHIFT) |
			    factors.fll_fratio);
	snd_soc_update_bits(codec, base + 3, WM5100_FLL1_THETA_MASK,
			    factors.theta);
	snd_soc_update_bits(codec, base + 5, WM5100_FLL1_N_MASK, factors.n);
	snd_soc_update_bits(codec, base + 6,
			    WM5100_FLL1_REFCLK_DIV_MASK |
			    WM5100_FLL1_REFCLK_SRC_MASK,
			    (factors.fll_refclk_div
			     << WM5100_FLL1_REFCLK_DIV_SHIFT) | source);
	snd_soc_update_bits(codec, base + 7, WM5100_FLL1_LAMBDA_MASK,
			    factors.lambda);

	/* Clear any pending completions */
	try_wait_for_completion(&fll->lock);

	pm_runtime_get_sync(codec->dev);

	snd_soc_update_bits(codec, base + 1, WM5100_FLL1_ENA, WM5100_FLL1_ENA);

	if (i2c->irq)
		timeout = 2;
	else
		timeout = 50;

	snd_soc_update_bits(codec, WM5100_CLOCKING_3, WM5100_SYSCLK_ENA,
			    WM5100_SYSCLK_ENA);

	/* Poll for the lock; will use interrupt when we can test */
	for (i = 0; i < timeout; i++) {
		if (i2c->irq) {
			ret = wait_for_completion_timeout(&fll->lock,
							  msecs_to_jiffies(25));
			if (ret > 0)
				break;
		} else {
			msleep(1);
		}

		ret = snd_soc_read(codec,
				   WM5100_INTERRUPT_RAW_STATUS_3);
		if (ret < 0) {
			dev_err(codec->dev,
				"Failed to read FLL status: %d\n",
				ret);
			continue;
		}
		if (ret & lock)
			break;
	}
	if (i == timeout) {
		dev_err(codec->dev, "FLL%d lock timed out\n", fll_id);
		pm_runtime_put(codec->dev);
		return -ETIMEDOUT;
	}

	fll->src = source;
	fll->fref = Fref;
	fll->fout = Fout;

	dev_dbg(codec->dev, "FLL%d running %dHz->%dHz\n", fll_id,
		Fref, Fout);

	return 0;
}

/* Actually go much higher */
#define WM5100_RATES SNDRV_PCM_RATE_8000_192000

#define WM5100_FORMATS (SNDRV_PCM_FMTBIT_S16_LE | SNDRV_PCM_FMTBIT_S20_3LE |\
			SNDRV_PCM_FMTBIT_S24_LE | SNDRV_PCM_FMTBIT_S32_LE)

static struct snd_soc_dai_driver wm5100_dai[] = {
	{
		.name = "wm5100-aif1",
		.playback = {
			.stream_name = "AIF1 Playback",
			.channels_min = 2,
			.channels_max = 2,
			.rates = WM5100_RATES,
			.formats = WM5100_FORMATS,
		},
		.capture = {
			 .stream_name = "AIF1 Capture",
			 .channels_min = 2,
			 .channels_max = 2,
			 .rates = WM5100_RATES,
			 .formats = WM5100_FORMATS,
		 },
		.ops = &wm5100_dai_ops,
	},
	{
		.name = "wm5100-aif2",
		.id = 1,
		.playback = {
			.stream_name = "AIF2 Playback",
			.channels_min = 2,
			.channels_max = 2,
			.rates = WM5100_RATES,
			.formats = WM5100_FORMATS,
		},
		.capture = {
			 .stream_name = "AIF2 Capture",
			 .channels_min = 2,
			 .channels_max = 2,
			 .rates = WM5100_RATES,
			 .formats = WM5100_FORMATS,
		 },
		.ops = &wm5100_dai_ops,
	},
	{
		.name = "wm5100-aif3",
		.id = 2,
		.playback = {
			.stream_name = "AIF3 Playback",
			.channels_min = 2,
			.channels_max = 2,
			.rates = WM5100_RATES,
			.formats = WM5100_FORMATS,
		},
		.capture = {
			 .stream_name = "AIF3 Capture",
			 .channels_min = 2,
			 .channels_max = 2,
			 .rates = WM5100_RATES,
			 .formats = WM5100_FORMATS,
		 },
		.ops = &wm5100_dai_ops,
	},
};

static int wm5100_dig_vu[] = {
	WM5100_ADC_DIGITAL_VOLUME_1L,
	WM5100_ADC_DIGITAL_VOLUME_1R,
	WM5100_ADC_DIGITAL_VOLUME_2L,
	WM5100_ADC_DIGITAL_VOLUME_2R,
	WM5100_ADC_DIGITAL_VOLUME_3L,
	WM5100_ADC_DIGITAL_VOLUME_3R,
	WM5100_ADC_DIGITAL_VOLUME_4L,
	WM5100_ADC_DIGITAL_VOLUME_4R,

	WM5100_DAC_DIGITAL_VOLUME_1L,
	WM5100_DAC_DIGITAL_VOLUME_1R,
	WM5100_DAC_DIGITAL_VOLUME_2L,
	WM5100_DAC_DIGITAL_VOLUME_2R,
	WM5100_DAC_DIGITAL_VOLUME_3L,
	WM5100_DAC_DIGITAL_VOLUME_3R,
	WM5100_DAC_DIGITAL_VOLUME_4L,
	WM5100_DAC_DIGITAL_VOLUME_4R,
	WM5100_DAC_DIGITAL_VOLUME_5L,
	WM5100_DAC_DIGITAL_VOLUME_5R,
	WM5100_DAC_DIGITAL_VOLUME_6L,
	WM5100_DAC_DIGITAL_VOLUME_6R,
};

static void wm5100_set_detect_mode(struct wm5100_priv *wm5100, int the_mode)
{
	struct wm5100_jack_mode *mode = &wm5100->pdata.jack_modes[the_mode];

	BUG_ON(the_mode >= ARRAY_SIZE(wm5100->pdata.jack_modes));

	gpio_set_value_cansleep(wm5100->pdata.hp_pol, mode->hp_pol);
	regmap_update_bits(wm5100->regmap, WM5100_ACCESSORY_DETECT_MODE_1,
			   WM5100_ACCDET_BIAS_SRC_MASK |
			   WM5100_ACCDET_SRC,
			   (mode->bias << WM5100_ACCDET_BIAS_SRC_SHIFT) |
			   mode->micd_src << WM5100_ACCDET_SRC_SHIFT);
	regmap_update_bits(wm5100->regmap, WM5100_MISC_CONTROL,
			   WM5100_HPCOM_SRC,
			   mode->micd_src << WM5100_HPCOM_SRC_SHIFT);

	wm5100->jack_mode = the_mode;

	dev_dbg(wm5100->dev, "Set microphone polarity to %d\n",
		wm5100->jack_mode);
}

static void wm5100_report_headphone(struct wm5100_priv *wm5100)
{
	dev_dbg(wm5100->dev, "Headphone detected\n");
	wm5100->jack_detecting = false;
	snd_soc_jack_report(wm5100->jack, SND_JACK_HEADPHONE,
			    SND_JACK_HEADPHONE);

	/* Increase the detection rate a bit for responsiveness. */
	regmap_update_bits(wm5100->regmap, WM5100_MIC_DETECT_1,
			   WM5100_ACCDET_RATE_MASK,
			   7 << WM5100_ACCDET_RATE_SHIFT);
}

static void wm5100_micd_irq(struct wm5100_priv *wm5100)
{
	unsigned int val;
	int ret;

	ret = regmap_read(wm5100->regmap, WM5100_MIC_DETECT_3, &val);
	if (ret != 0) {
		dev_err(wm5100->dev, "Failed to read micropone status: %d\n",
			ret);
		return;
	}

	dev_dbg(wm5100->dev, "Microphone event: %x\n", val);

	if (!(val & WM5100_ACCDET_VALID)) {
		dev_warn(wm5100->dev, "Microphone detection state invalid\n");
		return;
	}

	/* No accessory, reset everything and report removal */
	if (!(val & WM5100_ACCDET_STS)) {
		dev_dbg(wm5100->dev, "Jack removal detected\n");
		wm5100->jack_mic = false;
		wm5100->jack_detecting = true;
		wm5100->jack_flips = 0;
		snd_soc_jack_report(wm5100->jack, 0,
				    SND_JACK_LINEOUT | SND_JACK_HEADSET |
				    SND_JACK_BTN_0);

		regmap_update_bits(wm5100->regmap, WM5100_MIC_DETECT_1,
				   WM5100_ACCDET_RATE_MASK,
				   WM5100_ACCDET_RATE_MASK);
		return;
	}

	/* If the measurement is very high we've got a microphone,
	 * either we just detected one or if we already reported then
	 * we've got a button release event.
	 */
	if (val & 0x400) {
		if (wm5100->jack_detecting) {
			dev_dbg(wm5100->dev, "Microphone detected\n");
			wm5100->jack_mic = true;
			wm5100->jack_detecting = false;
			snd_soc_jack_report(wm5100->jack,
					    SND_JACK_HEADSET,
					    SND_JACK_HEADSET | SND_JACK_BTN_0);

			/* Increase poll rate to give better responsiveness
			 * for buttons */
			regmap_update_bits(wm5100->regmap, WM5100_MIC_DETECT_1,
					   WM5100_ACCDET_RATE_MASK,
					   5 << WM5100_ACCDET_RATE_SHIFT);
		} else {
			dev_dbg(wm5100->dev, "Mic button up\n");
			snd_soc_jack_report(wm5100->jack, 0, SND_JACK_BTN_0);
		}

		return;
	}

	/* If we detected a lower impedence during initial startup
	 * then we probably have the wrong polarity, flip it.  Don't
	 * do this for the lowest impedences to speed up detection of
	 * plain headphones and give up if neither polarity looks
	 * sensible.
	 */
	if (wm5100->jack_detecting && (val & 0x3f8)) {
		wm5100->jack_flips++;

		if (wm5100->jack_flips > 1)
			wm5100_report_headphone(wm5100);
		else
			wm5100_set_detect_mode(wm5100, !wm5100->jack_mode);

		return;
	}

	/* Don't distinguish between buttons, just report any low
	 * impedence as BTN_0.
	 */
	if (val & 0x3fc) {
		if (wm5100->jack_mic) {
			dev_dbg(wm5100->dev, "Mic button detected\n");
			snd_soc_jack_report(wm5100->jack, SND_JACK_BTN_0,
					    SND_JACK_BTN_0);
		} else if (wm5100->jack_detecting) {
<<<<<<< HEAD
			dev_dbg(codec->dev, "Headphone detected\n");
			wm5100->jack_detecting = false;
			snd_soc_jack_report(wm5100->jack, SND_JACK_HEADPHONE,
					    SND_JACK_HEADPHONE);

			/* Increase the detection rate a bit for
			 * responsiveness.
			 */
			snd_soc_update_bits(codec, WM5100_MIC_DETECT_1,
					    WM5100_ACCDET_RATE_MASK,
					    7 << WM5100_ACCDET_RATE_SHIFT);
=======
			wm5100_report_headphone(wm5100);
>>>>>>> e9676695
		}
	}
}

int wm5100_detect(struct snd_soc_codec *codec, struct snd_soc_jack *jack)
{
	struct wm5100_priv *wm5100 = snd_soc_codec_get_drvdata(codec);

	if (jack) {
		wm5100->jack = jack;
		wm5100->jack_detecting = true;
		wm5100->jack_flips = 0;

		wm5100_set_detect_mode(wm5100, 0);

		/* Slowest detection rate, gives debounce for initial
		 * detection */
		snd_soc_update_bits(codec, WM5100_MIC_DETECT_1,
				    WM5100_ACCDET_BIAS_STARTTIME_MASK |
				    WM5100_ACCDET_RATE_MASK,
				    (7 << WM5100_ACCDET_BIAS_STARTTIME_SHIFT) |
				    WM5100_ACCDET_RATE_MASK);

		/* We need the charge pump to power MICBIAS */
		snd_soc_dapm_force_enable_pin(&codec->dapm, "CP2");
		snd_soc_dapm_force_enable_pin(&codec->dapm, "SYSCLK");
		snd_soc_dapm_sync(&codec->dapm);

		/* We start off just enabling microphone detection - even a
		 * plain headphone will trigger detection.
		 */
		snd_soc_update_bits(codec, WM5100_MIC_DETECT_1,
				    WM5100_ACCDET_ENA, WM5100_ACCDET_ENA);

		snd_soc_update_bits(codec, WM5100_INTERRUPT_STATUS_3_MASK,
				    WM5100_IM_ACCDET_EINT, 0);
	} else {
		snd_soc_update_bits(codec, WM5100_INTERRUPT_STATUS_3_MASK,
				    WM5100_IM_HPDET_EINT |
				    WM5100_IM_ACCDET_EINT,
				    WM5100_IM_HPDET_EINT |
				    WM5100_IM_ACCDET_EINT);
		snd_soc_update_bits(codec, WM5100_MIC_DETECT_1,
				    WM5100_ACCDET_ENA, 0);
		wm5100->jack = NULL;
	}

	return 0;
}

static irqreturn_t wm5100_irq(int irq, void *data)
{
	struct wm5100_priv *wm5100 = data;
	irqreturn_t status = IRQ_NONE;
	unsigned int irq_val, mask_val;
	int ret;

	ret = regmap_read(wm5100->regmap, WM5100_INTERRUPT_STATUS_3, &irq_val);
	if (ret < 0) {
		dev_err(wm5100->dev, "Failed to read IRQ status 3: %d\n",
			ret);
		irq_val = 0;
	}

	ret = regmap_read(wm5100->regmap, WM5100_INTERRUPT_STATUS_3_MASK,
			  &mask_val);
	if (ret < 0) {
		dev_err(wm5100->dev, "Failed to read IRQ mask 3: %d\n",
			ret);
		mask_val = 0xffff;
	}

	irq_val &= ~mask_val;

	regmap_write(wm5100->regmap, WM5100_INTERRUPT_STATUS_3, irq_val);

	if (irq_val)
		status = IRQ_HANDLED;

	wm5100_log_status3(wm5100, irq_val);

	if (irq_val & WM5100_FLL1_LOCK_EINT) {
		dev_dbg(wm5100->dev, "FLL1 locked\n");
		complete(&wm5100->fll[0].lock);
	}
	if (irq_val & WM5100_FLL2_LOCK_EINT) {
		dev_dbg(wm5100->dev, "FLL2 locked\n");
		complete(&wm5100->fll[1].lock);
	}

	if (irq_val & WM5100_ACCDET_EINT)
		wm5100_micd_irq(wm5100);

	ret = regmap_read(wm5100->regmap, WM5100_INTERRUPT_STATUS_4, &irq_val);
	if (ret < 0) {
		dev_err(wm5100->dev, "Failed to read IRQ status 4: %d\n",
			ret);
		irq_val = 0;
	}

	ret = regmap_read(wm5100->regmap, WM5100_INTERRUPT_STATUS_4_MASK,
			  &mask_val);
	if (ret < 0) {
		dev_err(wm5100->dev, "Failed to read IRQ mask 4: %d\n",
			ret);
		mask_val = 0xffff;
	}

	irq_val &= ~mask_val;

	if (irq_val)
		status = IRQ_HANDLED;

	regmap_write(wm5100->regmap, WM5100_INTERRUPT_STATUS_4, irq_val);

	wm5100_log_status4(wm5100, irq_val);

	return status;
}

static irqreturn_t wm5100_edge_irq(int irq, void *data)
{
	irqreturn_t ret = IRQ_NONE;
	irqreturn_t val;

	do {
		val = wm5100_irq(irq, data);
		if (val != IRQ_NONE)
			ret = val;
	} while (val != IRQ_NONE);

	return ret;
}

#ifdef CONFIG_GPIOLIB
static inline struct wm5100_priv *gpio_to_wm5100(struct gpio_chip *chip)
{
	return container_of(chip, struct wm5100_priv, gpio_chip);
}

static void wm5100_gpio_set(struct gpio_chip *chip, unsigned offset, int value)
{
	struct wm5100_priv *wm5100 = gpio_to_wm5100(chip);

	regmap_update_bits(wm5100->regmap, WM5100_GPIO_CTRL_1 + offset,
			   WM5100_GP1_LVL, !!value << WM5100_GP1_LVL_SHIFT);
}

static int wm5100_gpio_direction_out(struct gpio_chip *chip,
				     unsigned offset, int value)
{
	struct wm5100_priv *wm5100 = gpio_to_wm5100(chip);
	int val, ret;

	val = (1 << WM5100_GP1_FN_SHIFT) | (!!value << WM5100_GP1_LVL_SHIFT);

	ret = regmap_update_bits(wm5100->regmap, WM5100_GPIO_CTRL_1 + offset,
				 WM5100_GP1_FN_MASK | WM5100_GP1_DIR |
				 WM5100_GP1_LVL, val);
	if (ret < 0)
		return ret;
	else
		return 0;
}

static int wm5100_gpio_get(struct gpio_chip *chip, unsigned offset)
{
	struct wm5100_priv *wm5100 = gpio_to_wm5100(chip);
	unsigned int reg;
	int ret;

	ret = regmap_read(wm5100->regmap, WM5100_GPIO_CTRL_1 + offset, &reg);
	if (ret < 0)
		return ret;

	return (reg & WM5100_GP1_LVL) != 0;
}

static int wm5100_gpio_direction_in(struct gpio_chip *chip, unsigned offset)
{
	struct wm5100_priv *wm5100 = gpio_to_wm5100(chip);

	return regmap_update_bits(wm5100->regmap, WM5100_GPIO_CTRL_1 + offset,
				  WM5100_GP1_FN_MASK | WM5100_GP1_DIR,
				  (1 << WM5100_GP1_FN_SHIFT) |
				  (1 << WM5100_GP1_DIR_SHIFT));
}

static struct gpio_chip wm5100_template_chip = {
	.label			= "wm5100",
	.owner			= THIS_MODULE,
	.direction_output	= wm5100_gpio_direction_out,
	.set			= wm5100_gpio_set,
	.direction_input	= wm5100_gpio_direction_in,
	.get			= wm5100_gpio_get,
	.can_sleep		= 1,
};

static void wm5100_init_gpio(struct i2c_client *i2c)
{
	struct wm5100_priv *wm5100 = i2c_get_clientdata(i2c);
	int ret;

	wm5100->gpio_chip = wm5100_template_chip;
	wm5100->gpio_chip.ngpio = 6;
	wm5100->gpio_chip.dev = &i2c->dev;

	if (wm5100->pdata.gpio_base)
		wm5100->gpio_chip.base = wm5100->pdata.gpio_base;
	else
		wm5100->gpio_chip.base = -1;

	ret = gpiochip_add(&wm5100->gpio_chip);
	if (ret != 0)
		dev_err(&i2c->dev, "Failed to add GPIOs: %d\n", ret);
}

static void wm5100_free_gpio(struct i2c_client *i2c)
{
	struct wm5100_priv *wm5100 = i2c_get_clientdata(i2c);
	int ret;

	ret = gpiochip_remove(&wm5100->gpio_chip);
	if (ret != 0)
		dev_err(&i2c->dev, "Failed to remove GPIOs: %d\n", ret);
}
#else
static void wm5100_init_gpio(struct i2c_client *i2c)
{
}

static void wm5100_free_gpio(struct i2c_client *i2c)
{
}
#endif

static int wm5100_probe(struct snd_soc_codec *codec)
{
	struct i2c_client *i2c = to_i2c_client(codec->dev);
	struct wm5100_priv *wm5100 = snd_soc_codec_get_drvdata(codec);
	int ret, i;

	wm5100->codec = codec;
	codec->control_data = wm5100->regmap;

	ret = snd_soc_codec_set_cache_io(codec, 16, 16, SND_SOC_REGMAP);
	if (ret != 0) {
		dev_err(codec->dev, "Failed to set cache I/O: %d\n", ret);
		return ret;
	}

	for (i = 0; i < ARRAY_SIZE(wm5100_dig_vu); i++)
		snd_soc_update_bits(codec, wm5100_dig_vu[i], WM5100_OUT_VU,
				    WM5100_OUT_VU);

	/* Don't debounce interrupts to support use of SYSCLK only */
	snd_soc_write(codec, WM5100_IRQ_DEBOUNCE_1, 0);
	snd_soc_write(codec, WM5100_IRQ_DEBOUNCE_2, 0);

	/* TODO: check if we're symmetric */

	if (i2c->irq)
		snd_soc_dapm_new_controls(&codec->dapm,
					  wm5100_dapm_widgets_noirq,
					  ARRAY_SIZE(wm5100_dapm_widgets_noirq));

	if (wm5100->pdata.hp_pol) {
		ret = gpio_request_one(wm5100->pdata.hp_pol,
				       GPIOF_OUT_INIT_HIGH, "WM5100 HP_POL");
		if (ret < 0) {
			dev_err(&i2c->dev, "Failed to request HP_POL %d: %d\n",
				wm5100->pdata.hp_pol, ret);
			goto err_gpio;
		}
	}

	return 0;

err_gpio:

	return ret;
}

static int wm5100_remove(struct snd_soc_codec *codec)
{
	struct wm5100_priv *wm5100 = snd_soc_codec_get_drvdata(codec);

	if (wm5100->pdata.hp_pol) {
		gpio_free(wm5100->pdata.hp_pol);
	}

	return 0;
}

static int wm5100_soc_volatile(struct snd_soc_codec *codec,
			       unsigned int reg)
{
	return true;
}


static struct snd_soc_codec_driver soc_codec_dev_wm5100 = {
	.probe =	wm5100_probe,
	.remove =	wm5100_remove,

	.set_sysclk = wm5100_set_sysclk,
	.set_pll = wm5100_set_fll,
	.idle_bias_off = 1,
	.reg_cache_size = WM5100_MAX_REGISTER,
	.volatile_register = wm5100_soc_volatile,

	.seq_notifier = wm5100_seq_notifier,
	.controls = wm5100_snd_controls,
	.num_controls = ARRAY_SIZE(wm5100_snd_controls),
	.dapm_widgets = wm5100_dapm_widgets,
	.num_dapm_widgets = ARRAY_SIZE(wm5100_dapm_widgets),
	.dapm_routes = wm5100_dapm_routes,
	.num_dapm_routes = ARRAY_SIZE(wm5100_dapm_routes),
};

static const struct regmap_config wm5100_regmap = {
	.reg_bits = 16,
	.val_bits = 16,

	.max_register = WM5100_MAX_REGISTER,
	.reg_defaults = wm5100_reg_defaults,
	.num_reg_defaults = ARRAY_SIZE(wm5100_reg_defaults),
	.volatile_reg = wm5100_volatile_register,
	.readable_reg = wm5100_readable_register,
	.cache_type = REGCACHE_RBTREE,
};

static const unsigned int wm5100_mic_ctrl_reg[] = {
	WM5100_IN1L_CONTROL,
	WM5100_IN2L_CONTROL,
	WM5100_IN3L_CONTROL,
	WM5100_IN4L_CONTROL,
};

static __devinit int wm5100_i2c_probe(struct i2c_client *i2c,
				      const struct i2c_device_id *id)
{
	struct wm5100_pdata *pdata = dev_get_platdata(&i2c->dev);
	struct wm5100_priv *wm5100;
	unsigned int reg;
	int ret, i, irq_flags;

	wm5100 = devm_kzalloc(&i2c->dev, sizeof(struct wm5100_priv),
			      GFP_KERNEL);
	if (wm5100 == NULL)
		return -ENOMEM;

	wm5100->dev = &i2c->dev;

	wm5100->regmap = regmap_init_i2c(i2c, &wm5100_regmap);
	if (IS_ERR(wm5100->regmap)) {
		ret = PTR_ERR(wm5100->regmap);
		dev_err(&i2c->dev, "Failed to allocate register map: %d\n",
			ret);
		goto err;
	}

	for (i = 0; i < ARRAY_SIZE(wm5100->fll); i++)
		init_completion(&wm5100->fll[i].lock);

	if (pdata)
		wm5100->pdata = *pdata;

	i2c_set_clientdata(i2c, wm5100);

	for (i = 0; i < ARRAY_SIZE(wm5100->core_supplies); i++)
		wm5100->core_supplies[i].supply = wm5100_core_supply_names[i];

	ret = devm_regulator_bulk_get(&i2c->dev,
				      ARRAY_SIZE(wm5100->core_supplies),
				      wm5100->core_supplies);
	if (ret != 0) {
		dev_err(&i2c->dev, "Failed to request core supplies: %d\n",
			ret);
		goto err_regmap;
	}

	ret = regulator_bulk_enable(ARRAY_SIZE(wm5100->core_supplies),
				    wm5100->core_supplies);
	if (ret != 0) {
		dev_err(&i2c->dev, "Failed to enable core supplies: %d\n",
			ret);
		goto err_regmap;
	}

	if (wm5100->pdata.ldo_ena) {
		ret = gpio_request_one(wm5100->pdata.ldo_ena,
				       GPIOF_OUT_INIT_HIGH, "WM5100 LDOENA");
		if (ret < 0) {
			dev_err(&i2c->dev, "Failed to request LDOENA %d: %d\n",
				wm5100->pdata.ldo_ena, ret);
			goto err_enable;
		}
		msleep(2);
	}

	if (wm5100->pdata.reset) {
		ret = gpio_request_one(wm5100->pdata.reset,
				       GPIOF_OUT_INIT_HIGH, "WM5100 /RESET");
		if (ret < 0) {
			dev_err(&i2c->dev, "Failed to request /RESET %d: %d\n",
				wm5100->pdata.reset, ret);
			goto err_ldo;
		}
	}

	ret = regmap_read(wm5100->regmap, WM5100_SOFTWARE_RESET, &reg);
	if (ret < 0) {
		dev_err(&i2c->dev, "Failed to read ID register: %d\n", ret);
		goto err_reset;
	}
	switch (reg) {
	case 0x8997:
	case 0x5100:
		break;

	default:
		dev_err(&i2c->dev, "Device is not a WM5100, ID is %x\n", reg);
		ret = -EINVAL;
		goto err_reset;
	}

	ret = regmap_read(wm5100->regmap, WM5100_DEVICE_REVISION, &reg);
	if (ret < 0) {
		dev_err(&i2c->dev, "Failed to read revision register\n");
		goto err_reset;
	}
	wm5100->rev = reg & WM5100_DEVICE_REVISION_MASK;

	dev_info(&i2c->dev, "revision %c\n", wm5100->rev + 'A');

	ret = wm5100_reset(wm5100);
	if (ret < 0) {
		dev_err(&i2c->dev, "Failed to issue reset\n");
		goto err_reset;
	}

	switch (wm5100->rev) {
	case 0:
		ret = regmap_register_patch(wm5100->regmap,
					    wm5100_reva_patches,
					    ARRAY_SIZE(wm5100_reva_patches));
		if (ret != 0) {
			dev_err(&i2c->dev, "Failed to register patches: %d\n",
				ret);
			goto err_reset;
		}
		break;
	default:
		break;
	}


	wm5100_init_gpio(i2c);

	for (i = 0; i < ARRAY_SIZE(wm5100->pdata.gpio_defaults); i++) {
		if (!wm5100->pdata.gpio_defaults[i])
			continue;

		regmap_write(wm5100->regmap, WM5100_GPIO_CTRL_1 + i,
			     wm5100->pdata.gpio_defaults[i]);
	}

	for (i = 0; i < ARRAY_SIZE(wm5100->pdata.in_mode); i++) {
		regmap_update_bits(wm5100->regmap, wm5100_mic_ctrl_reg[i],
				   WM5100_IN1_MODE_MASK |
				   WM5100_IN1_DMIC_SUP_MASK,
				   (wm5100->pdata.in_mode[i] <<
				    WM5100_IN1_MODE_SHIFT) |
				   (wm5100->pdata.dmic_sup[i] <<
				    WM5100_IN1_DMIC_SUP_SHIFT));
	}

	if (i2c->irq) {
		if (wm5100->pdata.irq_flags)
			irq_flags = wm5100->pdata.irq_flags;
		else
			irq_flags = IRQF_TRIGGER_LOW;

		irq_flags |= IRQF_ONESHOT;

		if (irq_flags & (IRQF_TRIGGER_RISING | IRQF_TRIGGER_FALLING))
			ret = request_threaded_irq(i2c->irq, NULL,
						   wm5100_edge_irq, irq_flags,
						   "wm5100", wm5100);
		else
			ret = request_threaded_irq(i2c->irq, NULL, wm5100_irq,
						   irq_flags, "wm5100",
						   wm5100);

		if (ret != 0) {
			dev_err(&i2c->dev, "Failed to request IRQ %d: %d\n",
				i2c->irq, ret);
		} else {
			/* Enable default interrupts */
			regmap_update_bits(wm5100->regmap,
					   WM5100_INTERRUPT_STATUS_3_MASK,
					   WM5100_IM_SPK_SHUTDOWN_WARN_EINT |
					   WM5100_IM_SPK_SHUTDOWN_EINT |
					   WM5100_IM_ASRC2_LOCK_EINT |
					   WM5100_IM_ASRC1_LOCK_EINT |
					   WM5100_IM_FLL2_LOCK_EINT |
					   WM5100_IM_FLL1_LOCK_EINT |
					   WM5100_CLKGEN_ERR_EINT |
					   WM5100_CLKGEN_ERR_ASYNC_EINT, 0);

			regmap_update_bits(wm5100->regmap,
					   WM5100_INTERRUPT_STATUS_4_MASK,
					   WM5100_AIF3_ERR_EINT |
					   WM5100_AIF2_ERR_EINT |
					   WM5100_AIF1_ERR_EINT |
					   WM5100_CTRLIF_ERR_EINT |
					   WM5100_ISRC2_UNDERCLOCKED_EINT |
					   WM5100_ISRC1_UNDERCLOCKED_EINT |
					   WM5100_FX_UNDERCLOCKED_EINT |
					   WM5100_AIF3_UNDERCLOCKED_EINT |
					   WM5100_AIF2_UNDERCLOCKED_EINT |
					   WM5100_AIF1_UNDERCLOCKED_EINT |
					   WM5100_ASRC_UNDERCLOCKED_EINT |
					   WM5100_DAC_UNDERCLOCKED_EINT |
					   WM5100_ADC_UNDERCLOCKED_EINT |
					   WM5100_MIXER_UNDERCLOCKED_EINT, 0);
		}
	}

	pm_runtime_set_active(&i2c->dev);
	pm_runtime_enable(&i2c->dev);
	pm_request_idle(&i2c->dev);

	ret = snd_soc_register_codec(&i2c->dev,
				     &soc_codec_dev_wm5100, wm5100_dai,
				     ARRAY_SIZE(wm5100_dai));
	if (ret < 0) {
		dev_err(&i2c->dev, "Failed to register WM5100: %d\n", ret);
		goto err_reset;
	}

	return ret;

err_reset:
	if (i2c->irq)
		free_irq(i2c->irq, wm5100);
	wm5100_free_gpio(i2c);
	if (wm5100->pdata.reset) {
		gpio_set_value_cansleep(wm5100->pdata.reset, 0);
		gpio_free(wm5100->pdata.reset);
	}
err_ldo:
	if (wm5100->pdata.ldo_ena) {
		gpio_set_value_cansleep(wm5100->pdata.ldo_ena, 0);
		gpio_free(wm5100->pdata.ldo_ena);
	}
err_enable:
	regulator_bulk_disable(ARRAY_SIZE(wm5100->core_supplies),
			       wm5100->core_supplies);
err_regmap:
	regmap_exit(wm5100->regmap);
err:
	return ret;
}

static __devexit int wm5100_i2c_remove(struct i2c_client *i2c)
{
	struct wm5100_priv *wm5100 = i2c_get_clientdata(i2c);

	snd_soc_unregister_codec(&i2c->dev);
	if (i2c->irq)
		free_irq(i2c->irq, wm5100);
	wm5100_free_gpio(i2c);
	if (wm5100->pdata.reset) {
		gpio_set_value_cansleep(wm5100->pdata.reset, 0);
		gpio_free(wm5100->pdata.reset);
	}
	if (wm5100->pdata.ldo_ena) {
		gpio_set_value_cansleep(wm5100->pdata.ldo_ena, 0);
		gpio_free(wm5100->pdata.ldo_ena);
	}
	regmap_exit(wm5100->regmap);

	return 0;
}

#ifdef CONFIG_PM_RUNTIME
static int wm5100_runtime_suspend(struct device *dev)
{
	struct wm5100_priv *wm5100 = dev_get_drvdata(dev);

	regcache_cache_only(wm5100->regmap, true);
	regcache_mark_dirty(wm5100->regmap);
	if (wm5100->pdata.ldo_ena)
		gpio_set_value_cansleep(wm5100->pdata.ldo_ena, 0);
	regulator_bulk_disable(ARRAY_SIZE(wm5100->core_supplies),
			       wm5100->core_supplies);

	return 0;
}

static int wm5100_runtime_resume(struct device *dev)
{
	struct wm5100_priv *wm5100 = dev_get_drvdata(dev);
	int ret;

	ret = regulator_bulk_enable(ARRAY_SIZE(wm5100->core_supplies),
				    wm5100->core_supplies);
	if (ret != 0) {
		dev_err(dev, "Failed to enable supplies: %d\n",
			ret);
		return ret;
	}

	if (wm5100->pdata.ldo_ena) {
		gpio_set_value_cansleep(wm5100->pdata.ldo_ena, 1);
		msleep(2);
	}

	regcache_cache_only(wm5100->regmap, false);
	regcache_sync(wm5100->regmap);

	return 0;
}
#endif

static struct dev_pm_ops wm5100_pm = {
	SET_RUNTIME_PM_OPS(wm5100_runtime_suspend, wm5100_runtime_resume,
			   NULL)
};

static const struct i2c_device_id wm5100_i2c_id[] = {
	{ "wm5100", 0 },
	{ }
};
MODULE_DEVICE_TABLE(i2c, wm5100_i2c_id);

static struct i2c_driver wm5100_i2c_driver = {
	.driver = {
		.name = "wm5100",
		.owner = THIS_MODULE,
		.pm = &wm5100_pm,
	},
	.probe =    wm5100_i2c_probe,
	.remove =   __devexit_p(wm5100_i2c_remove),
	.id_table = wm5100_i2c_id,
};

static int __init wm5100_modinit(void)
{
	return i2c_add_driver(&wm5100_i2c_driver);
}
module_init(wm5100_modinit);

static void __exit wm5100_exit(void)
{
	i2c_del_driver(&wm5100_i2c_driver);
}
module_exit(wm5100_exit);

MODULE_DESCRIPTION("ASoC WM5100 driver");
MODULE_AUTHOR("Mark Brown <broonie@opensource.wolfsonmicro.com>");
MODULE_LICENSE("GPL");<|MERGE_RESOLUTION|>--- conflicted
+++ resolved
@@ -1265,83 +1265,6 @@
 	{ WM5100_AUDIO_IF_3_19, 1 },
 };
 
-<<<<<<< HEAD
-static int wm5100_set_bias_level(struct snd_soc_codec *codec,
-				 enum snd_soc_bias_level level)
-{
-	struct wm5100_priv *wm5100 = snd_soc_codec_get_drvdata(codec);
-	int ret, i;
-
-	switch (level) {
-	case SND_SOC_BIAS_ON:
-		break;
-
-	case SND_SOC_BIAS_PREPARE:
-		break;
-
-	case SND_SOC_BIAS_STANDBY:
-		if (codec->dapm.bias_level == SND_SOC_BIAS_OFF) {
-			ret = regulator_bulk_enable(ARRAY_SIZE(wm5100->core_supplies),
-						    wm5100->core_supplies);
-			if (ret != 0) {
-				dev_err(codec->dev,
-					"Failed to enable supplies: %d\n",
-					ret);
-				return ret;
-			}
-
-			if (wm5100->pdata.ldo_ena) {
-				gpio_set_value_cansleep(wm5100->pdata.ldo_ena,
-							1);
-				msleep(2);
-			}
-
-			regcache_cache_only(wm5100->regmap, false);
-
-			switch (wm5100->rev) {
-			case 0:
-				regcache_cache_bypass(wm5100->regmap, true);
-				snd_soc_write(codec, 0x11, 0x3);
-				snd_soc_write(codec, 0x203, 0xc);
-				snd_soc_write(codec, 0x206, 0);
-				snd_soc_write(codec, 0x207, 0xf0);
-				snd_soc_write(codec, 0x208, 0x3c);
-				snd_soc_write(codec, 0x209, 0);
-				snd_soc_write(codec, 0x211, 0x20d8);
-				snd_soc_write(codec, 0x11, 0);
-
-				for (i = 0;
-				     i < ARRAY_SIZE(wm5100_reva_patches);
-				     i++)
-					snd_soc_write(codec,
-						      wm5100_reva_patches[i].reg,
-						      wm5100_reva_patches[i].val);
-				regcache_cache_bypass(wm5100->regmap, false);
-				break;
-			default:
-				break;
-			}
-
-			regcache_sync(wm5100->regmap);
-		}
-		break;
-
-	case SND_SOC_BIAS_OFF:
-		regcache_cache_only(wm5100->regmap, true);
-		regcache_mark_dirty(wm5100->regmap);
-		if (wm5100->pdata.ldo_ena)
-			gpio_set_value_cansleep(wm5100->pdata.ldo_ena, 0);
-		regulator_bulk_disable(ARRAY_SIZE(wm5100->core_supplies),
-				       wm5100->core_supplies);
-		break;
-	}
-	codec->dapm.bias_level = level;
-
-	return 0;
-}
-
-=======
->>>>>>> e9676695
 static int wm5100_dai_to_base(struct snd_soc_dai *dai)
 {
 	switch (dai->id) {
@@ -2176,21 +2099,7 @@
 			snd_soc_jack_report(wm5100->jack, SND_JACK_BTN_0,
 					    SND_JACK_BTN_0);
 		} else if (wm5100->jack_detecting) {
-<<<<<<< HEAD
-			dev_dbg(codec->dev, "Headphone detected\n");
-			wm5100->jack_detecting = false;
-			snd_soc_jack_report(wm5100->jack, SND_JACK_HEADPHONE,
-					    SND_JACK_HEADPHONE);
-
-			/* Increase the detection rate a bit for
-			 * responsiveness.
-			 */
-			snd_soc_update_bits(codec, WM5100_MIC_DETECT_1,
-					    WM5100_ACCDET_RATE_MASK,
-					    7 << WM5100_ACCDET_RATE_SHIFT);
-=======
 			wm5100_report_headphone(wm5100);
->>>>>>> e9676695
 		}
 	}
 }
