// SPDX-License-Identifier: GPL-2.0
//
// Renesas RZ/G2L ASoC Serial Sound Interface (SSIF-2) Driver
//
// Copyright (C) 2021 Renesas Electronics Corp.
// Copyright (C) 2019 Chris Brandt.
//

#include <linux/clk.h>
#include <linux/dmaengine.h>
#include <linux/io.h>
#include <linux/module.h>
#include <linux/of_device.h>
#include <linux/pm_runtime.h>
#include <linux/reset.h>
#include <sound/soc.h>

/* REGISTER OFFSET */
#define SSICR			0x000
#define SSISR			0x004
#define SSIFCR			0x010
#define SSIFSR			0x014
#define SSIFTDR			0x018
#define SSIFRDR			0x01c
#define SSIOFR			0x020
#define SSISCR			0x024

/* SSI REGISTER BITS */
#define SSICR_DWL(x)		(((x) & 0x7) << 19)
#define SSICR_SWL(x)		(((x) & 0x7) << 16)

#define SSICR_CKS		BIT(30)
#define SSICR_TUIEN		BIT(29)
#define SSICR_TOIEN		BIT(28)
#define SSICR_RUIEN		BIT(27)
#define SSICR_ROIEN		BIT(26)
#define SSICR_MST		BIT(14)
#define SSICR_BCKP		BIT(13)
#define SSICR_LRCKP		BIT(12)
#define SSICR_CKDV(x)		(((x) & 0xf) << 4)
#define SSICR_TEN		BIT(1)
#define SSICR_REN		BIT(0)

#define SSISR_TUIRQ		BIT(29)
#define SSISR_TOIRQ		BIT(28)
#define SSISR_RUIRQ		BIT(27)
#define SSISR_ROIRQ		BIT(26)
#define SSISR_IIRQ		BIT(25)

#define SSIFCR_AUCKE		BIT(31)
#define SSIFCR_SSIRST		BIT(16)
#define SSIFCR_TIE		BIT(3)
#define SSIFCR_RIE		BIT(2)
#define SSIFCR_TFRST		BIT(1)
#define SSIFCR_RFRST		BIT(0)

#define SSIFSR_TDC_MASK		0x3f
#define SSIFSR_TDC_SHIFT	24
#define SSIFSR_RDC_MASK		0x3f
#define SSIFSR_RDC_SHIFT	8

#define SSIFSR_TDE		BIT(16)
#define SSIFSR_RDF		BIT(0)

#define SSIOFR_LRCONT		BIT(8)

#define SSISCR_TDES(x)		(((x) & 0x1f) << 8)
#define SSISCR_RDFS(x)		(((x) & 0x1f) << 0)

/* Pre allocated buffers sizes */
#define PREALLOC_BUFFER		(SZ_32K)
#define PREALLOC_BUFFER_MAX	(SZ_32K)

#define SSI_RATES		SNDRV_PCM_RATE_8000_48000 /* 8k-44.1kHz */
#define SSI_FMTS		SNDRV_PCM_FMTBIT_S16_LE
#define SSI_CHAN_MIN		2
#define SSI_CHAN_MAX		2
#define SSI_FIFO_DEPTH		32

struct rz_ssi_priv;

struct rz_ssi_stream {
	struct rz_ssi_priv *priv;
	struct snd_pcm_substream *substream;
	int fifo_sample_size;	/* sample capacity of SSI FIFO */
	int dma_buffer_pos;	/* The address for the next DMA descriptor */
	int period_counter;	/* for keeping track of periods transferred */
	int sample_width;
	int buffer_pos;		/* current frame position in the buffer */
	int running;		/* 0=stopped, 1=running */

	int uerr_num;
	int oerr_num;

	struct dma_chan *dma_ch;

	int (*transfer)(struct rz_ssi_priv *ssi, struct rz_ssi_stream *strm);
};

struct rz_ssi_priv {
	void __iomem *base;
	struct platform_device *pdev;
	struct reset_control *rstc;
	struct device *dev;
	struct clk *sfr_clk;
	struct clk *clk;

	phys_addr_t phys;
	int irq_int;
	int irq_tx;
	int irq_rx;

	spinlock_t lock;

	/*
	 * The SSI supports full-duplex transmission and reception.
	 * However, if an error occurs, channel reset (both transmission
	 * and reception reset) is required.
	 * So it is better to use as half-duplex (playing and recording
	 * should be done on separate channels).
	 */
	struct rz_ssi_stream playback;
	struct rz_ssi_stream capture;

	/* clock */
	unsigned long audio_mck;
	unsigned long audio_clk_1;
	unsigned long audio_clk_2;

	bool lrckp_fsync_fall;	/* LR clock polarity (SSICR.LRCKP) */
	bool bckp_rise;	/* Bit clock polarity (SSICR.BCKP) */
	bool dma_rt;
};

static void rz_ssi_dma_complete(void *data);

static void rz_ssi_reg_writel(struct rz_ssi_priv *priv, uint reg, u32 data)
{
	writel(data, (priv->base + reg));
}

static u32 rz_ssi_reg_readl(struct rz_ssi_priv *priv, uint reg)
{
	return readl(priv->base + reg);
}

static void rz_ssi_reg_mask_setl(struct rz_ssi_priv *priv, uint reg,
				 u32 bclr, u32 bset)
{
	u32 val;

	val = readl(priv->base + reg);
	val = (val & ~bclr) | bset;
	writel(val, (priv->base + reg));
}

static inline struct snd_soc_dai *
rz_ssi_get_dai(struct snd_pcm_substream *substream)
{
	struct snd_soc_pcm_runtime *rtd = asoc_substream_to_rtd(substream);

	return asoc_rtd_to_cpu(rtd, 0);
}

static inline bool rz_ssi_stream_is_play(struct rz_ssi_priv *ssi,
					 struct snd_pcm_substream *substream)
{
	return substream->stream == SNDRV_PCM_STREAM_PLAYBACK;
}

static inline struct rz_ssi_stream *
rz_ssi_stream_get(struct rz_ssi_priv *ssi, struct snd_pcm_substream *substream)
{
	struct rz_ssi_stream *stream = &ssi->playback;

	if (substream->stream != SNDRV_PCM_STREAM_PLAYBACK)
		stream = &ssi->capture;

	return stream;
}

static inline bool rz_ssi_is_dma_enabled(struct rz_ssi_priv *ssi)
{
	return (ssi->playback.dma_ch && (ssi->dma_rt || ssi->capture.dma_ch));
}

static void rz_ssi_set_substream(struct rz_ssi_stream *strm,
				 struct snd_pcm_substream *substream)
{
	struct rz_ssi_priv *ssi = strm->priv;
	unsigned long flags;

	spin_lock_irqsave(&ssi->lock, flags);
	strm->substream = substream;
	spin_unlock_irqrestore(&ssi->lock, flags);
}

static bool rz_ssi_stream_is_valid(struct rz_ssi_priv *ssi,
				   struct rz_ssi_stream *strm)
{
	unsigned long flags;
	bool ret;

	spin_lock_irqsave(&ssi->lock, flags);
	ret = strm->substream && strm->substream->runtime;
	spin_unlock_irqrestore(&ssi->lock, flags);

	return ret;
}

static void rz_ssi_stream_init(struct rz_ssi_stream *strm,
			       struct snd_pcm_substream *substream)
{
	struct snd_pcm_runtime *runtime = substream->runtime;

	rz_ssi_set_substream(strm, substream);
	strm->sample_width = samples_to_bytes(runtime, 1);
	strm->dma_buffer_pos = 0;
	strm->period_counter = 0;
	strm->buffer_pos = 0;

	strm->oerr_num = 0;
	strm->uerr_num = 0;
	strm->running = 0;

	/* fifo init */
	strm->fifo_sample_size = SSI_FIFO_DEPTH;
}

static void rz_ssi_stream_quit(struct rz_ssi_priv *ssi,
			       struct rz_ssi_stream *strm)
{
	struct snd_soc_dai *dai = rz_ssi_get_dai(strm->substream);

	rz_ssi_set_substream(strm, NULL);

	if (strm->oerr_num > 0)
		dev_info(dai->dev, "overrun = %d\n", strm->oerr_num);

	if (strm->uerr_num > 0)
		dev_info(dai->dev, "underrun = %d\n", strm->uerr_num);
}

static int rz_ssi_clk_setup(struct rz_ssi_priv *ssi, unsigned int rate,
			    unsigned int channels)
{
	static s8 ckdv[16] = { 1,  2,  4,  8, 16, 32, 64, 128,
			       6, 12, 24, 48, 96, -1, -1, -1 };
	unsigned int channel_bits = 32;	/* System Word Length */
	unsigned long bclk_rate = rate * channels * channel_bits;
	unsigned int div;
	unsigned int i;
	u32 ssicr = 0;
	u32 clk_ckdv;

	/* Clear AUCKE so we can set MST */
	rz_ssi_reg_writel(ssi, SSIFCR, 0);

	/* Continue to output LRCK pin even when idle */
	rz_ssi_reg_writel(ssi, SSIOFR, SSIOFR_LRCONT);
	if (ssi->audio_clk_1 && ssi->audio_clk_2) {
		if (ssi->audio_clk_1 % bclk_rate)
			ssi->audio_mck = ssi->audio_clk_2;
		else
			ssi->audio_mck = ssi->audio_clk_1;
	}

	/* Clock setting */
	ssicr |= SSICR_MST;
	if (ssi->audio_mck == ssi->audio_clk_1)
		ssicr |= SSICR_CKS;
	if (ssi->bckp_rise)
		ssicr |= SSICR_BCKP;
	if (ssi->lrckp_fsync_fall)
		ssicr |= SSICR_LRCKP;

	/* Determine the clock divider */
	clk_ckdv = 0;
	div = ssi->audio_mck / bclk_rate;
	/* try to find an match */
	for (i = 0; i < ARRAY_SIZE(ckdv); i++) {
		if (ckdv[i] == div) {
			clk_ckdv = i;
			break;
		}
	}

	if (i == ARRAY_SIZE(ckdv)) {
		dev_err(ssi->dev, "Rate not divisible by audio clock source\n");
		return -EINVAL;
	}

	/*
	 * DWL: Data Word Length = 16 bits
	 * SWL: System Word Length = 32 bits
	 */
	ssicr |= SSICR_CKDV(clk_ckdv);
	ssicr |= SSICR_DWL(1) | SSICR_SWL(3);
	rz_ssi_reg_writel(ssi, SSICR, ssicr);
	rz_ssi_reg_writel(ssi, SSIFCR,
			  (SSIFCR_AUCKE | SSIFCR_TFRST | SSIFCR_RFRST));

	return 0;
}

static int rz_ssi_start(struct rz_ssi_priv *ssi, struct rz_ssi_stream *strm)
{
	bool is_play = rz_ssi_stream_is_play(ssi, strm->substream);
	u32 ssicr, ssifcr;

	ssicr = rz_ssi_reg_readl(ssi, SSICR);
	ssifcr = rz_ssi_reg_readl(ssi, SSIFCR) & ~0xF;

	/* FIFO interrupt thresholds */
	if (rz_ssi_is_dma_enabled(ssi))
		rz_ssi_reg_writel(ssi, SSISCR, 0);
	else
		rz_ssi_reg_writel(ssi, SSISCR,
				  SSISCR_TDES(strm->fifo_sample_size / 2 - 1) |
				  SSISCR_RDFS(0));

	/* enable IRQ */
	if (is_play) {
		ssicr |= SSICR_TUIEN | SSICR_TOIEN;
		ssifcr |= SSIFCR_TIE | SSIFCR_RFRST;
	} else {
		ssicr |= SSICR_RUIEN | SSICR_ROIEN;
		ssifcr |= SSIFCR_RIE | SSIFCR_TFRST;
	}

	rz_ssi_reg_writel(ssi, SSICR, ssicr);
	rz_ssi_reg_writel(ssi, SSIFCR, ssifcr);

	/* Clear all error flags */
	rz_ssi_reg_mask_setl(ssi, SSISR,
			     (SSISR_TOIRQ | SSISR_TUIRQ | SSISR_ROIRQ |
			      SSISR_RUIRQ), 0);

	strm->running = 1;
	ssicr |= is_play ? SSICR_TEN : SSICR_REN;
	rz_ssi_reg_writel(ssi, SSICR, ssicr);

	return 0;
}

static int rz_ssi_stop(struct rz_ssi_priv *ssi, struct rz_ssi_stream *strm)
{
	int timeout;

	strm->running = 0;

	/* Disable TX/RX */
	rz_ssi_reg_mask_setl(ssi, SSICR, SSICR_TEN | SSICR_REN, 0);

	/* Cancel all remaining DMA transactions */
	if (rz_ssi_is_dma_enabled(ssi))
		dmaengine_terminate_async(strm->dma_ch);

	/* Disable irqs */
	rz_ssi_reg_mask_setl(ssi, SSICR, SSICR_TUIEN | SSICR_TOIEN |
			     SSICR_RUIEN | SSICR_ROIEN, 0);
	rz_ssi_reg_mask_setl(ssi, SSIFCR, SSIFCR_TIE | SSIFCR_RIE, 0);

	/* Clear all error flags */
	rz_ssi_reg_mask_setl(ssi, SSISR,
			     (SSISR_TOIRQ | SSISR_TUIRQ | SSISR_ROIRQ |
			      SSISR_RUIRQ), 0);

	/* Wait for idle */
	timeout = 100;
	while (--timeout) {
		if (rz_ssi_reg_readl(ssi, SSISR) & SSISR_IIRQ)
			break;
		udelay(1);
	}

	if (!timeout)
		dev_info(ssi->dev, "timeout waiting for SSI idle\n");

	/* Hold FIFOs in reset */
	rz_ssi_reg_mask_setl(ssi, SSIFCR, 0,
			     SSIFCR_TFRST | SSIFCR_RFRST);

	return 0;
}

static void rz_ssi_pointer_update(struct rz_ssi_stream *strm, int frames)
{
	struct snd_pcm_substream *substream = strm->substream;
	struct snd_pcm_runtime *runtime;
	int current_period;

	if (!strm->running || !substream || !substream->runtime)
		return;

	runtime = substream->runtime;
	strm->buffer_pos += frames;
	WARN_ON(strm->buffer_pos > runtime->buffer_size);

	/* ring buffer */
	if (strm->buffer_pos == runtime->buffer_size)
		strm->buffer_pos = 0;

	current_period = strm->buffer_pos / runtime->period_size;
	if (strm->period_counter != current_period) {
		snd_pcm_period_elapsed(strm->substream);
		strm->period_counter = current_period;
	}
}

static int rz_ssi_pio_recv(struct rz_ssi_priv *ssi, struct rz_ssi_stream *strm)
{
	struct snd_pcm_substream *substream = strm->substream;
	struct snd_pcm_runtime *runtime;
	u16 *buf;
	int fifo_samples;
	int frames_left;
	int samples;
	int i;

	if (!rz_ssi_stream_is_valid(ssi, strm))
		return -EINVAL;

	runtime = substream->runtime;
<<<<<<< HEAD

	do {
		/* frames left in this period */
		frames_left = runtime->period_size -
			      (strm->buffer_pos % runtime->period_size);
		if (!frames_left)
			frames_left = runtime->period_size;

		/* Samples in RX FIFO */
		fifo_samples = (rz_ssi_reg_readl(ssi, SSIFSR) >>
				SSIFSR_RDC_SHIFT) & SSIFSR_RDC_MASK;

		/* Only read full frames at a time */
		samples = 0;
		while (frames_left && (fifo_samples >= runtime->channels)) {
			samples += runtime->channels;
			fifo_samples -= runtime->channels;
			frames_left--;
		}

		/* not enough samples yet */
		if (!samples)
			break;

		/* calculate new buffer index */
		buf = (u16 *)runtime->dma_area;
		buf += strm->buffer_pos * runtime->channels;

		/* Note, only supports 16-bit samples */
		for (i = 0; i < samples; i++)
			*buf++ = (u16)(rz_ssi_reg_readl(ssi, SSIFRDR) >> 16);

=======

	do {
		/* frames left in this period */
		frames_left = runtime->period_size -
			      (strm->buffer_pos % runtime->period_size);
		if (!frames_left)
			frames_left = runtime->period_size;

		/* Samples in RX FIFO */
		fifo_samples = (rz_ssi_reg_readl(ssi, SSIFSR) >>
				SSIFSR_RDC_SHIFT) & SSIFSR_RDC_MASK;

		/* Only read full frames at a time */
		samples = 0;
		while (frames_left && (fifo_samples >= runtime->channels)) {
			samples += runtime->channels;
			fifo_samples -= runtime->channels;
			frames_left--;
		}

		/* not enough samples yet */
		if (!samples)
			break;

		/* calculate new buffer index */
		buf = (u16 *)runtime->dma_area;
		buf += strm->buffer_pos * runtime->channels;

		/* Note, only supports 16-bit samples */
		for (i = 0; i < samples; i++)
			*buf++ = (u16)(rz_ssi_reg_readl(ssi, SSIFRDR) >> 16);

>>>>>>> 88084a3d
		rz_ssi_reg_mask_setl(ssi, SSIFSR, SSIFSR_RDF, 0);
		rz_ssi_pointer_update(strm, samples / runtime->channels);
	} while (!frames_left && fifo_samples >= runtime->channels);

	return 0;
}

static int rz_ssi_pio_send(struct rz_ssi_priv *ssi, struct rz_ssi_stream *strm)
{
	struct snd_pcm_substream *substream = strm->substream;
	struct snd_pcm_runtime *runtime = substream->runtime;
	int sample_space;
	int samples = 0;
	int frames_left;
	int i;
	u32 ssifsr;
	u16 *buf;

	if (!rz_ssi_stream_is_valid(ssi, strm))
		return -EINVAL;

	/* frames left in this period */
	frames_left = runtime->period_size - (strm->buffer_pos %
					      runtime->period_size);
	if (frames_left == 0)
		frames_left = runtime->period_size;

	sample_space = strm->fifo_sample_size;
	ssifsr = rz_ssi_reg_readl(ssi, SSIFSR);
	sample_space -= (ssifsr >> SSIFSR_TDC_SHIFT) & SSIFSR_TDC_MASK;

	/* Only add full frames at a time */
	while (frames_left && (sample_space >= runtime->channels)) {
		samples += runtime->channels;
		sample_space -= runtime->channels;
		frames_left--;
	}

	/* no space to send anything right now */
	if (samples == 0)
		return 0;

	/* calculate new buffer index */
	buf = (u16 *)(runtime->dma_area);
	buf += strm->buffer_pos * runtime->channels;

	/* Note, only supports 16-bit samples */
	for (i = 0; i < samples; i++)
		rz_ssi_reg_writel(ssi, SSIFTDR, ((u32)(*buf++) << 16));

	rz_ssi_reg_mask_setl(ssi, SSIFSR, SSIFSR_TDE, 0);
	rz_ssi_pointer_update(strm, samples / runtime->channels);

	return 0;
}

static irqreturn_t rz_ssi_interrupt(int irq, void *data)
{
	struct rz_ssi_stream *strm = NULL;
	struct rz_ssi_priv *ssi = data;
	u32 ssisr = rz_ssi_reg_readl(ssi, SSISR);

	if (ssi->playback.substream)
		strm = &ssi->playback;
	else if (ssi->capture.substream)
		strm = &ssi->capture;
	else
		return IRQ_HANDLED; /* Left over TX/RX interrupt */

	if (irq == ssi->irq_int) { /* error or idle */
		if (ssisr & SSISR_TUIRQ)
			strm->uerr_num++;
		if (ssisr & SSISR_TOIRQ)
			strm->oerr_num++;
		if (ssisr & SSISR_RUIRQ)
			strm->uerr_num++;
		if (ssisr & SSISR_ROIRQ)
			strm->oerr_num++;

		if (ssisr & (SSISR_TUIRQ | SSISR_TOIRQ | SSISR_RUIRQ |
			     SSISR_ROIRQ)) {
			/* Error handling */
			/* You must reset (stop/restart) after each interrupt */
			rz_ssi_stop(ssi, strm);

			/* Clear all flags */
			rz_ssi_reg_mask_setl(ssi, SSISR, SSISR_TOIRQ |
					     SSISR_TUIRQ | SSISR_ROIRQ |
					     SSISR_RUIRQ, 0);

			/* Add/remove more data */
			strm->transfer(ssi, strm);

			/* Resume */
			rz_ssi_start(ssi, strm);
		}
	}

	if (!strm->running)
		return IRQ_HANDLED;

	/* tx data empty */
	if (irq == ssi->irq_tx)
		strm->transfer(ssi, &ssi->playback);

	/* rx data full */
	if (irq == ssi->irq_rx) {
		strm->transfer(ssi, &ssi->capture);
		rz_ssi_reg_mask_setl(ssi, SSIFSR, SSIFSR_RDF, 0);
	}

	return IRQ_HANDLED;
}

static int rz_ssi_dma_slave_config(struct rz_ssi_priv *ssi,
				   struct dma_chan *dma_ch, bool is_play)
{
	struct dma_slave_config cfg;

	memset(&cfg, 0, sizeof(cfg));

	cfg.direction = is_play ? DMA_MEM_TO_DEV : DMA_DEV_TO_MEM;
	cfg.dst_addr = ssi->phys + SSIFTDR;
	cfg.src_addr = ssi->phys + SSIFRDR;
	cfg.src_addr_width = DMA_SLAVE_BUSWIDTH_2_BYTES;
	cfg.dst_addr_width = DMA_SLAVE_BUSWIDTH_2_BYTES;

	return dmaengine_slave_config(dma_ch, &cfg);
}

static int rz_ssi_dma_transfer(struct rz_ssi_priv *ssi,
			       struct rz_ssi_stream *strm)
{
	struct snd_pcm_substream *substream = strm->substream;
	struct dma_async_tx_descriptor *desc;
	struct snd_pcm_runtime *runtime;
	enum dma_transfer_direction dir;
	u32 dma_paddr, dma_size;
	int amount;

	if (!rz_ssi_stream_is_valid(ssi, strm))
		return -EINVAL;

	runtime = substream->runtime;
	if (runtime->status->state == SNDRV_PCM_STATE_DRAINING)
		/*
		 * Stream is ending, so do not queue up any more DMA
		 * transfers otherwise we play partial sound clips
		 * because we can't shut off the DMA quick enough.
		 */
		return 0;

	dir = rz_ssi_stream_is_play(ssi, substream) ? DMA_MEM_TO_DEV : DMA_DEV_TO_MEM;

	/* Always transfer 1 period */
	amount = runtime->period_size;

	/* DMA physical address and size */
	dma_paddr = runtime->dma_addr + frames_to_bytes(runtime,
							strm->dma_buffer_pos);
	dma_size = frames_to_bytes(runtime, amount);
	desc = dmaengine_prep_slave_single(strm->dma_ch, dma_paddr, dma_size,
					   dir,
					   DMA_PREP_INTERRUPT | DMA_CTRL_ACK);
	if (!desc) {
		dev_err(ssi->dev, "dmaengine_prep_slave_single() fail\n");
		return -ENOMEM;
	}

	desc->callback = rz_ssi_dma_complete;
	desc->callback_param = strm;

	if (dmaengine_submit(desc) < 0) {
		dev_err(ssi->dev, "dmaengine_submit() fail\n");
		return -EIO;
	}

	/* Update DMA pointer */
	strm->dma_buffer_pos += amount;
	if (strm->dma_buffer_pos >= runtime->buffer_size)
		strm->dma_buffer_pos = 0;

	/* Start DMA */
	dma_async_issue_pending(strm->dma_ch);

	return 0;
}

static void rz_ssi_dma_complete(void *data)
{
	struct rz_ssi_stream *strm = (struct rz_ssi_stream *)data;

	if (!strm->running || !strm->substream || !strm->substream->runtime)
		return;

	/* Note that next DMA transaction has probably already started */
	rz_ssi_pointer_update(strm, strm->substream->runtime->period_size);

	/* Queue up another DMA transaction */
	rz_ssi_dma_transfer(strm->priv, strm);
}

static void rz_ssi_release_dma_channels(struct rz_ssi_priv *ssi)
{
	if (ssi->playback.dma_ch) {
		dma_release_channel(ssi->playback.dma_ch);
		ssi->playback.dma_ch = NULL;
		if (ssi->dma_rt)
			ssi->dma_rt = false;
	}

	if (ssi->capture.dma_ch) {
		dma_release_channel(ssi->capture.dma_ch);
		ssi->capture.dma_ch = NULL;
	}
}

static int rz_ssi_dma_request(struct rz_ssi_priv *ssi, struct device *dev)
{
	ssi->playback.dma_ch = dma_request_chan(dev, "tx");
	if (IS_ERR(ssi->playback.dma_ch))
		ssi->playback.dma_ch = NULL;

	ssi->capture.dma_ch = dma_request_chan(dev, "rx");
	if (IS_ERR(ssi->capture.dma_ch))
		ssi->capture.dma_ch = NULL;

	if (!ssi->playback.dma_ch && !ssi->capture.dma_ch) {
		ssi->playback.dma_ch = dma_request_chan(dev, "rt");
		if (IS_ERR(ssi->playback.dma_ch)) {
			ssi->playback.dma_ch = NULL;
			goto no_dma;
		}

		ssi->dma_rt = true;
	}

	if (!rz_ssi_is_dma_enabled(ssi))
		goto no_dma;

	if (ssi->playback.dma_ch &&
	    (rz_ssi_dma_slave_config(ssi, ssi->playback.dma_ch, true) < 0))
		goto no_dma;

	if (ssi->capture.dma_ch &&
	    (rz_ssi_dma_slave_config(ssi, ssi->capture.dma_ch, false) < 0))
		goto no_dma;

	return 0;

no_dma:
	rz_ssi_release_dma_channels(ssi);

	return -ENODEV;
}

static int rz_ssi_dai_trigger(struct snd_pcm_substream *substream, int cmd,
			      struct snd_soc_dai *dai)
{
	struct rz_ssi_priv *ssi = snd_soc_dai_get_drvdata(dai);
	struct rz_ssi_stream *strm = rz_ssi_stream_get(ssi, substream);
	int ret = 0, i, num_transfer = 1;

	switch (cmd) {
	case SNDRV_PCM_TRIGGER_START:
		/* Soft Reset */
		rz_ssi_reg_mask_setl(ssi, SSIFCR, 0, SSIFCR_SSIRST);
		rz_ssi_reg_mask_setl(ssi, SSIFCR, SSIFCR_SSIRST, 0);
		udelay(5);

		rz_ssi_stream_init(strm, substream);

		if (ssi->dma_rt) {
			bool is_playback;

			is_playback = rz_ssi_stream_is_play(ssi, substream);
			ret = rz_ssi_dma_slave_config(ssi, ssi->playback.dma_ch,
						      is_playback);
			/* Fallback to pio */
			if (ret < 0) {
				ssi->playback.transfer = rz_ssi_pio_send;
				ssi->capture.transfer = rz_ssi_pio_recv;
				rz_ssi_release_dma_channels(ssi);
			}
		}

		/* For DMA, queue up multiple DMA descriptors */
		if (rz_ssi_is_dma_enabled(ssi))
			num_transfer = 4;

		for (i = 0; i < num_transfer; i++) {
			ret = strm->transfer(ssi, strm);
			if (ret)
				goto done;
		}

		ret = rz_ssi_start(ssi, strm);
		break;
	case SNDRV_PCM_TRIGGER_STOP:
		rz_ssi_stop(ssi, strm);
		rz_ssi_stream_quit(ssi, strm);
		break;
	}

done:
	return ret;
}

static int rz_ssi_dai_set_fmt(struct snd_soc_dai *dai, unsigned int fmt)
{
	struct rz_ssi_priv *ssi = snd_soc_dai_get_drvdata(dai);

	switch (fmt & SND_SOC_DAIFMT_CLOCK_PROVIDER_MASK) {
	case SND_SOC_DAIFMT_CBC_CFC:
		break;
	default:
		dev_err(ssi->dev, "Codec should be clk and frame consumer\n");
		return -EINVAL;
	}

	/*
	 * set clock polarity
	 *
	 * "normal" BCLK = Signal is available at rising edge of BCLK
	 * "normal" FSYNC = (I2S) Left ch starts with falling FSYNC edge
	 */
	switch (fmt & SND_SOC_DAIFMT_INV_MASK) {
	case SND_SOC_DAIFMT_NB_NF:
		ssi->bckp_rise = false;
		ssi->lrckp_fsync_fall = false;
		break;
	case SND_SOC_DAIFMT_NB_IF:
		ssi->bckp_rise = false;
		ssi->lrckp_fsync_fall = true;
		break;
	case SND_SOC_DAIFMT_IB_NF:
		ssi->bckp_rise = true;
		ssi->lrckp_fsync_fall = false;
		break;
	case SND_SOC_DAIFMT_IB_IF:
		ssi->bckp_rise = true;
		ssi->lrckp_fsync_fall = true;
		break;
	default:
		return -EINVAL;
	}

	/* only i2s support */
	switch (fmt & SND_SOC_DAIFMT_FORMAT_MASK) {
	case SND_SOC_DAIFMT_I2S:
		break;
	default:
		dev_err(ssi->dev, "Only I2S mode is supported.\n");
		return -EINVAL;
	}

	return 0;
}

static int rz_ssi_dai_hw_params(struct snd_pcm_substream *substream,
				struct snd_pcm_hw_params *params,
				struct snd_soc_dai *dai)
{
	struct rz_ssi_priv *ssi = snd_soc_dai_get_drvdata(dai);
	unsigned int sample_bits = hw_param_interval(params,
					SNDRV_PCM_HW_PARAM_SAMPLE_BITS)->min;
	unsigned int channels = params_channels(params);

	if (sample_bits != 16) {
		dev_err(ssi->dev, "Unsupported sample width: %d\n",
			sample_bits);
		return -EINVAL;
	}

	if (channels != 2) {
		dev_err(ssi->dev, "Number of channels not matched: %d\n",
			channels);
		return -EINVAL;
	}

	return rz_ssi_clk_setup(ssi, params_rate(params),
				params_channels(params));
}

static const struct snd_soc_dai_ops rz_ssi_dai_ops = {
	.trigger	= rz_ssi_dai_trigger,
	.set_fmt	= rz_ssi_dai_set_fmt,
	.hw_params	= rz_ssi_dai_hw_params,
};

static const struct snd_pcm_hardware rz_ssi_pcm_hardware = {
	.info			= SNDRV_PCM_INFO_INTERLEAVED	|
				  SNDRV_PCM_INFO_MMAP		|
				  SNDRV_PCM_INFO_MMAP_VALID,
	.buffer_bytes_max	= PREALLOC_BUFFER,
	.period_bytes_min	= 32,
	.period_bytes_max	= 8192,
	.channels_min		= SSI_CHAN_MIN,
	.channels_max		= SSI_CHAN_MAX,
	.periods_min		= 1,
	.periods_max		= 32,
	.fifo_size		= 32 * 2,
};

static int rz_ssi_pcm_open(struct snd_soc_component *component,
			   struct snd_pcm_substream *substream)
{
	snd_soc_set_runtime_hwparams(substream, &rz_ssi_pcm_hardware);

	return snd_pcm_hw_constraint_integer(substream->runtime,
					    SNDRV_PCM_HW_PARAM_PERIODS);
}

static snd_pcm_uframes_t rz_ssi_pcm_pointer(struct snd_soc_component *component,
					    struct snd_pcm_substream *substream)
{
	struct snd_soc_dai *dai = rz_ssi_get_dai(substream);
	struct rz_ssi_priv *ssi = snd_soc_dai_get_drvdata(dai);
	struct rz_ssi_stream *strm = rz_ssi_stream_get(ssi, substream);

	return strm->buffer_pos;
}

static int rz_ssi_pcm_new(struct snd_soc_component *component,
			  struct snd_soc_pcm_runtime *rtd)
{
	snd_pcm_set_managed_buffer_all(rtd->pcm, SNDRV_DMA_TYPE_DEV,
				       rtd->card->snd_card->dev,
				       PREALLOC_BUFFER, PREALLOC_BUFFER_MAX);
	return 0;
}

static struct snd_soc_dai_driver rz_ssi_soc_dai[] = {
	{
		.name			= "rz-ssi-dai",
		.playback = {
			.rates		= SSI_RATES,
			.formats	= SSI_FMTS,
			.channels_min	= SSI_CHAN_MIN,
			.channels_max	= SSI_CHAN_MAX,
		},
		.capture = {
			.rates		= SSI_RATES,
			.formats	= SSI_FMTS,
			.channels_min	= SSI_CHAN_MIN,
			.channels_max	= SSI_CHAN_MAX,
		},
		.ops = &rz_ssi_dai_ops,
	},
};

static const struct snd_soc_component_driver rz_ssi_soc_component = {
	.name		= "rz-ssi",
	.open		= rz_ssi_pcm_open,
	.pointer	= rz_ssi_pcm_pointer,
	.pcm_construct	= rz_ssi_pcm_new,
};

static int rz_ssi_probe(struct platform_device *pdev)
{
	struct rz_ssi_priv *ssi;
	struct clk *audio_clk;
	struct resource *res;
	int ret;

	ssi = devm_kzalloc(&pdev->dev, sizeof(*ssi), GFP_KERNEL);
	if (!ssi)
		return -ENOMEM;

	ssi->pdev = pdev;
	ssi->dev = &pdev->dev;
	ssi->base = devm_platform_get_and_ioremap_resource(pdev, 0, &res);
	if (IS_ERR(ssi->base))
		return PTR_ERR(ssi->base);

	ssi->phys = res->start;
	ssi->clk = devm_clk_get(&pdev->dev, "ssi");
	if (IS_ERR(ssi->clk))
		return PTR_ERR(ssi->clk);

	ssi->sfr_clk = devm_clk_get(&pdev->dev, "ssi_sfr");
	if (IS_ERR(ssi->sfr_clk))
		return PTR_ERR(ssi->sfr_clk);

	audio_clk = devm_clk_get(&pdev->dev, "audio_clk1");
	if (IS_ERR(audio_clk))
		return dev_err_probe(&pdev->dev, PTR_ERR(audio_clk),
				     "no audio clk1");

	ssi->audio_clk_1 = clk_get_rate(audio_clk);
	audio_clk = devm_clk_get(&pdev->dev, "audio_clk2");
	if (IS_ERR(audio_clk))
		return dev_err_probe(&pdev->dev, PTR_ERR(audio_clk),
				     "no audio clk2");

	ssi->audio_clk_2 = clk_get_rate(audio_clk);
	if (!(ssi->audio_clk_1 || ssi->audio_clk_2))
		return dev_err_probe(&pdev->dev, -EINVAL,
				     "no audio clk1 or audio clk2");

	ssi->audio_mck = ssi->audio_clk_1 ? ssi->audio_clk_1 : ssi->audio_clk_2;

	/* Detect DMA support */
	ret = rz_ssi_dma_request(ssi, &pdev->dev);
	if (ret < 0) {
		dev_warn(&pdev->dev, "DMA not available, using PIO\n");
		ssi->playback.transfer = rz_ssi_pio_send;
		ssi->capture.transfer = rz_ssi_pio_recv;
	} else {
		dev_info(&pdev->dev, "DMA enabled");
		ssi->playback.transfer = rz_ssi_dma_transfer;
		ssi->capture.transfer = rz_ssi_dma_transfer;
	}

	ssi->playback.priv = ssi;
	ssi->capture.priv = ssi;

	spin_lock_init(&ssi->lock);
	dev_set_drvdata(&pdev->dev, ssi);

	/* Error Interrupt */
	ssi->irq_int = platform_get_irq_byname(pdev, "int_req");
	if (ssi->irq_int < 0) {
		rz_ssi_release_dma_channels(ssi);
		return ssi->irq_int;
	}

	ret = devm_request_irq(&pdev->dev, ssi->irq_int, &rz_ssi_interrupt,
			       0, dev_name(&pdev->dev), ssi);
	if (ret < 0) {
		rz_ssi_release_dma_channels(ssi);
		return dev_err_probe(&pdev->dev, ret,
				     "irq request error (int_req)\n");
	}

	if (!rz_ssi_is_dma_enabled(ssi)) {
		/* Tx and Rx interrupts (pio only) */
		ssi->irq_tx = platform_get_irq_byname(pdev, "dma_tx");
		if (ssi->irq_tx < 0)
			return ssi->irq_tx;

		ret = devm_request_irq(&pdev->dev, ssi->irq_tx,
				       &rz_ssi_interrupt, 0,
				       dev_name(&pdev->dev), ssi);
		if (ret < 0)
			return dev_err_probe(&pdev->dev, ret,
					     "irq request error (dma_tx)\n");

		ssi->irq_rx = platform_get_irq_byname(pdev, "dma_rx");
		if (ssi->irq_rx < 0)
			return ssi->irq_rx;

		ret = devm_request_irq(&pdev->dev, ssi->irq_rx,
				       &rz_ssi_interrupt, 0,
				       dev_name(&pdev->dev), ssi);
		if (ret < 0)
			return dev_err_probe(&pdev->dev, ret,
					     "irq request error (dma_rx)\n");
	}

	ssi->rstc = devm_reset_control_get_exclusive(&pdev->dev, NULL);
	if (IS_ERR(ssi->rstc)) {
		rz_ssi_release_dma_channels(ssi);
		return PTR_ERR(ssi->rstc);
	}

	reset_control_deassert(ssi->rstc);
	pm_runtime_enable(&pdev->dev);
	ret = pm_runtime_resume_and_get(&pdev->dev);
	if (ret < 0) {
		rz_ssi_release_dma_channels(ssi);
		pm_runtime_disable(ssi->dev);
		reset_control_assert(ssi->rstc);
		return dev_err_probe(ssi->dev, ret, "pm_runtime_resume_and_get failed\n");
	}

	ret = devm_snd_soc_register_component(&pdev->dev, &rz_ssi_soc_component,
					      rz_ssi_soc_dai,
					      ARRAY_SIZE(rz_ssi_soc_dai));
	if (ret < 0) {
		rz_ssi_release_dma_channels(ssi);

		pm_runtime_put(ssi->dev);
		pm_runtime_disable(ssi->dev);
		reset_control_assert(ssi->rstc);
		dev_err(&pdev->dev, "failed to register snd component\n");
	}

	return ret;
}

static int rz_ssi_remove(struct platform_device *pdev)
{
	struct rz_ssi_priv *ssi = dev_get_drvdata(&pdev->dev);

	rz_ssi_release_dma_channels(ssi);

	pm_runtime_put(ssi->dev);
	pm_runtime_disable(ssi->dev);
	reset_control_assert(ssi->rstc);

	return 0;
}

static const struct of_device_id rz_ssi_of_match[] = {
	{ .compatible = "renesas,rz-ssi", },
	{/* Sentinel */},
};
MODULE_DEVICE_TABLE(of, rz_ssi_of_match);

static struct platform_driver rz_ssi_driver = {
	.driver	= {
		.name	= "rz-ssi-pcm-audio",
		.of_match_table = rz_ssi_of_match,
	},
	.probe		= rz_ssi_probe,
	.remove		= rz_ssi_remove,
};

module_platform_driver(rz_ssi_driver);

MODULE_LICENSE("GPL v2");
MODULE_DESCRIPTION("Renesas RZ/G2L ASoC Serial Sound Interface Driver");
MODULE_AUTHOR("Biju Das <biju.das.jz@bp.renesas.com>");<|MERGE_RESOLUTION|>--- conflicted
+++ resolved
@@ -422,7 +422,6 @@
 		return -EINVAL;
 
 	runtime = substream->runtime;
-<<<<<<< HEAD
 
 	do {
 		/* frames left in this period */
@@ -455,40 +454,6 @@
 		for (i = 0; i < samples; i++)
 			*buf++ = (u16)(rz_ssi_reg_readl(ssi, SSIFRDR) >> 16);
 
-=======
-
-	do {
-		/* frames left in this period */
-		frames_left = runtime->period_size -
-			      (strm->buffer_pos % runtime->period_size);
-		if (!frames_left)
-			frames_left = runtime->period_size;
-
-		/* Samples in RX FIFO */
-		fifo_samples = (rz_ssi_reg_readl(ssi, SSIFSR) >>
-				SSIFSR_RDC_SHIFT) & SSIFSR_RDC_MASK;
-
-		/* Only read full frames at a time */
-		samples = 0;
-		while (frames_left && (fifo_samples >= runtime->channels)) {
-			samples += runtime->channels;
-			fifo_samples -= runtime->channels;
-			frames_left--;
-		}
-
-		/* not enough samples yet */
-		if (!samples)
-			break;
-
-		/* calculate new buffer index */
-		buf = (u16 *)runtime->dma_area;
-		buf += strm->buffer_pos * runtime->channels;
-
-		/* Note, only supports 16-bit samples */
-		for (i = 0; i < samples; i++)
-			*buf++ = (u16)(rz_ssi_reg_readl(ssi, SSIFRDR) >> 16);
-
->>>>>>> 88084a3d
 		rz_ssi_reg_mask_setl(ssi, SSIFSR, SSIFSR_RDF, 0);
 		rz_ssi_pointer_update(strm, samples / runtime->channels);
 	} while (!frames_left && fifo_samples >= runtime->channels);
