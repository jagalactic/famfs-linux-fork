--- conflicted
+++ resolved
@@ -30,11 +30,6 @@
 
 	/* If there is a slots event and a topdown event then the slots event comes first. */
 	__evlist__for_each_entry(list, evsel) {
-<<<<<<< HEAD
-		if (evsel->pmu_name && !strcmp(evsel->pmu_name, "cpu") &&
-			evsel->name && strcasestr(evsel->name, "slots"))
-			return evsel;
-=======
 		if (evsel->pmu_name && !strcmp(evsel->pmu_name, "cpu") && evsel->name) {
 			if (strcasestr(evsel->name, "slots")) {
 				slots = evsel;
@@ -46,7 +41,6 @@
 			if (slots && has_topdown)
 				return slots;
 		}
->>>>>>> 4b0986a3
 	}
 	return first;
 }