// SPDX-License-Identifier: GPL-2.0-only
/*
 * Copyright (C) 2015-2021 ARM Limited.
 * Original author: Dave Martin <Dave.Martin@arm.com>
 */
#include <errno.h>
#include <stdbool.h>
#include <stddef.h>
#include <stdio.h>
#include <stdlib.h>
#include <string.h>
#include <unistd.h>
#include <sys/auxv.h>
#include <sys/prctl.h>
#include <sys/ptrace.h>
#include <sys/types.h>
#include <sys/uio.h>
#include <sys/wait.h>
#include <asm/sigcontext.h>
#include <asm/ptrace.h>

#include "../../kselftest.h"

<<<<<<< HEAD
#define VL_TESTS (((SVE_VQ_MAX - SVE_VQ_MIN) + 1) * 3)
#define FPSIMD_TESTS 5

#define EXPECTED_TESTS (VL_TESTS + FPSIMD_TESTS)
=======
#define ARRAY_SIZE(a) (sizeof(a) / sizeof(a[0]))
>>>>>>> 754e0b0e

/* <linux/elf.h> and <sys/auxv.h> don't like each other, so: */
#ifndef NT_ARM_SVE
#define NT_ARM_SVE 0x405
#endif

<<<<<<< HEAD
=======
struct vec_type {
	const char *name;
	unsigned long hwcap_type;
	unsigned long hwcap;
	int regset;
	int prctl_set;
};

static const struct vec_type vec_types[] = {
	{
		.name = "SVE",
		.hwcap_type = AT_HWCAP,
		.hwcap = HWCAP_SVE,
		.regset = NT_ARM_SVE,
		.prctl_set = PR_SVE_SET_VL,
	},
};

#define VL_TESTS (((SVE_VQ_MAX - SVE_VQ_MIN) + 1) * 3)
#define FLAG_TESTS 2
#define FPSIMD_TESTS 3

#define EXPECTED_TESTS ((VL_TESTS + FLAG_TESTS + FPSIMD_TESTS) * ARRAY_SIZE(vec_types))

>>>>>>> 754e0b0e
static void fill_buf(char *buf, size_t size)
{
	int i;

	for (i = 0; i < size; i++)
		buf[i] = random();
}

static int do_child(void)
{
	if (ptrace(PTRACE_TRACEME, -1, NULL, NULL))
		ksft_exit_fail_msg("PTRACE_TRACEME", strerror(errno));

	if (raise(SIGSTOP))
		ksft_exit_fail_msg("raise(SIGSTOP)", strerror(errno));

	return EXIT_SUCCESS;
}

static int get_fpsimd(pid_t pid, struct user_fpsimd_state *fpsimd)
{
	struct iovec iov;

	iov.iov_base = fpsimd;
	iov.iov_len = sizeof(*fpsimd);
	return ptrace(PTRACE_GETREGSET, pid, NT_PRFPREG, &iov);
}

<<<<<<< HEAD
static struct user_sve_header *get_sve(pid_t pid, void **buf, size_t *size)
=======
static struct user_sve_header *get_sve(pid_t pid, const struct vec_type *type,
				       void **buf, size_t *size)
>>>>>>> 754e0b0e
{
	struct user_sve_header *sve;
	void *p;
	size_t sz = sizeof *sve;
	struct iovec iov;

	while (1) {
		if (*size < sz) {
			p = realloc(*buf, sz);
			if (!p) {
				errno = ENOMEM;
				goto error;
			}

			*buf = p;
			*size = sz;
		}

		iov.iov_base = *buf;
		iov.iov_len = sz;
		if (ptrace(PTRACE_GETREGSET, pid, type->regset, &iov))
			goto error;

		sve = *buf;
		if (sve->size <= sz)
			break;

		sz = sve->size;
	}

	return sve;

error:
	return NULL;
}

static int set_sve(pid_t pid, const struct vec_type *type,
		   const struct user_sve_header *sve)
{
	struct iovec iov;

	iov.iov_base = (void *)sve;
	iov.iov_len = sve->size;
	return ptrace(PTRACE_SETREGSET, pid, type->regset, &iov);
}

/* Validate setting and getting the inherit flag */
static void ptrace_set_get_inherit(pid_t child, const struct vec_type *type)
{
	struct user_sve_header sve;
	struct user_sve_header *new_sve = NULL;
	size_t new_sve_size = 0;
	int ret;

	/* First set the flag */
	memset(&sve, 0, sizeof(sve));
	sve.size = sizeof(sve);
	sve.vl = sve_vl_from_vq(SVE_VQ_MIN);
	sve.flags = SVE_PT_VL_INHERIT;
	ret = set_sve(child, type, &sve);
	if (ret != 0) {
		ksft_test_result_fail("Failed to set %s SVE_PT_VL_INHERIT\n",
				      type->name);
		return;
	}

	/*
	 * Read back the new register state and verify that we have
	 * set the flags we expected.
	 */
	if (!get_sve(child, type, (void **)&new_sve, &new_sve_size)) {
		ksft_test_result_fail("Failed to read %s SVE flags\n",
				      type->name);
		return;
	}

	ksft_test_result(new_sve->flags & SVE_PT_VL_INHERIT,
			 "%s SVE_PT_VL_INHERIT set\n", type->name);

	/* Now clear */
	sve.flags &= ~SVE_PT_VL_INHERIT;
	ret = set_sve(child, type, &sve);
	if (ret != 0) {
		ksft_test_result_fail("Failed to clear %s SVE_PT_VL_INHERIT\n",
				      type->name);
		return;
	}

	if (!get_sve(child, type, (void **)&new_sve, &new_sve_size)) {
		ksft_test_result_fail("Failed to read %s SVE flags\n",
				      type->name);
		return;
	}

	ksft_test_result(!(new_sve->flags & SVE_PT_VL_INHERIT),
			 "%s SVE_PT_VL_INHERIT cleared\n", type->name);

	free(new_sve);
}

/* Validate attempting to set the specfied VL via ptrace */
static void ptrace_set_get_vl(pid_t child, const struct vec_type *type,
			      unsigned int vl, bool *supported)
{
	struct user_sve_header sve;
	struct user_sve_header *new_sve = NULL;
	size_t new_sve_size = 0;
	int ret, prctl_vl;

	*supported = false;

	/* Check if the VL is supported in this process */
	prctl_vl = prctl(type->prctl_set, vl);
	if (prctl_vl == -1)
		ksft_exit_fail_msg("prctl(PR_%s_SET_VL) failed: %s (%d)\n",
				   type->name, strerror(errno), errno);

	/* If the VL is not supported then a supported VL will be returned */
	*supported = (prctl_vl == vl);

	/* Set the VL by doing a set with no register payload */
	memset(&sve, 0, sizeof(sve));
	sve.size = sizeof(sve);
	sve.vl = vl;
	ret = set_sve(child, type, &sve);
	if (ret != 0) {
		ksft_test_result_fail("Failed to set %s VL %u\n",
				      type->name, vl);
		return;
	}

	/*
	 * Read back the new register state and verify that we have the
	 * same VL that we got from prctl() on ourselves.
	 */
	if (!get_sve(child, type, (void **)&new_sve, &new_sve_size)) {
		ksft_test_result_fail("Failed to read %s VL %u\n",
				      type->name, vl);
		return;
	}

	ksft_test_result(new_sve->vl = prctl_vl, "Set %s VL %u\n",
			 type->name, vl);

	free(new_sve);
}

static void check_u32(unsigned int vl, const char *reg,
		      uint32_t *in, uint32_t *out, int *errors)
{
	if (*in != *out) {
		printf("# VL %d %s wrote %x read %x\n",
		       vl, reg, *in, *out);
		(*errors)++;
	}
}

/* Access the FPSIMD registers via the SVE regset */
static void ptrace_sve_fpsimd(pid_t child, const struct vec_type *type)
{
	void *svebuf = NULL;
	size_t svebufsz = 0;
	struct user_sve_header *sve;
	struct user_fpsimd_state *fpsimd, new_fpsimd;
	unsigned int i, j;
	unsigned char *p;

	/* New process should start with FPSIMD registers only */
	sve = get_sve(child, type, &svebuf, &svebufsz);
	if (!sve) {
		ksft_test_result_fail("get_sve(%s): %s\n",
				      type->name, strerror(errno));

		return;
	} else {
		ksft_test_result_pass("get_sve(%s FPSIMD)\n", type->name);
	}

	ksft_test_result((sve->flags & SVE_PT_REGS_MASK) == SVE_PT_REGS_FPSIMD,
			 "Got FPSIMD registers via %s\n", type->name);
	if ((sve->flags & SVE_PT_REGS_MASK) != SVE_PT_REGS_FPSIMD)
		goto out;

	/* Try to set a known FPSIMD state via PT_REGS_SVE */
	fpsimd = (struct user_fpsimd_state *)((char *)sve +
					      SVE_PT_FPSIMD_OFFSET);
	for (i = 0; i < 32; ++i) {
		p = (unsigned char *)&fpsimd->vregs[i];

		for (j = 0; j < sizeof(fpsimd->vregs[i]); ++j)
			p[j] = j;
	}

	if (set_sve(child, type, sve)) {
		ksft_test_result_fail("set_sve(%s FPSIMD): %s\n",
				      type->name, strerror(errno));

		goto out;
	}

	/* Verify via the FPSIMD regset */
	if (get_fpsimd(child, &new_fpsimd)) {
		ksft_test_result_fail("get_fpsimd(): %s\n",
				      strerror(errno));
		goto out;
	}
	if (memcmp(fpsimd, &new_fpsimd, sizeof(*fpsimd)) == 0)
		ksft_test_result_pass("%s get_fpsimd() gave same state\n",
				      type->name);
	else
		ksft_test_result_fail("%s get_fpsimd() gave different state\n",
				      type->name);

out:
	free(svebuf);
}

/* Validate attempting to set SVE data and read SVE data */
static void ptrace_set_sve_get_sve_data(pid_t child,
					const struct vec_type *type,
					unsigned int vl)
{
	void *write_buf;
	void *read_buf = NULL;
	struct user_sve_header *write_sve;
	struct user_sve_header *read_sve;
	size_t read_sve_size = 0;
	unsigned int vq = sve_vq_from_vl(vl);
	int ret, i;
	size_t data_size;
	int errors = 0;

	data_size = SVE_PT_SVE_OFFSET + SVE_PT_SVE_SIZE(vq, SVE_PT_REGS_SVE);
	write_buf = malloc(data_size);
	if (!write_buf) {
		ksft_test_result_fail("Error allocating %d byte buffer for %s VL %u\n",
				      data_size, type->name, vl);
		return;
	}
	write_sve = write_buf;

	/* Set up some data and write it out */
	memset(write_sve, 0, data_size);
	write_sve->size = data_size;
	write_sve->vl = vl;
	write_sve->flags = SVE_PT_REGS_SVE;

	for (i = 0; i < __SVE_NUM_ZREGS; i++)
		fill_buf(write_buf + SVE_PT_SVE_ZREG_OFFSET(vq, i),
			 SVE_PT_SVE_ZREG_SIZE(vq));

	for (i = 0; i < __SVE_NUM_PREGS; i++)
		fill_buf(write_buf + SVE_PT_SVE_PREG_OFFSET(vq, i),
			 SVE_PT_SVE_PREG_SIZE(vq));

	fill_buf(write_buf + SVE_PT_SVE_FPSR_OFFSET(vq), SVE_PT_SVE_FPSR_SIZE);
	fill_buf(write_buf + SVE_PT_SVE_FPCR_OFFSET(vq), SVE_PT_SVE_FPCR_SIZE);

	/* TODO: Generate a valid FFR pattern */

	ret = set_sve(child, type, write_sve);
	if (ret != 0) {
		ksft_test_result_fail("Failed to set %s VL %u data\n",
				      type->name, vl);
		goto out;
	}

	/* Read the data back */
	if (!get_sve(child, type, (void **)&read_buf, &read_sve_size)) {
		ksft_test_result_fail("Failed to read %s VL %u data\n",
				      type->name, vl);
		goto out;
	}
	read_sve = read_buf;

	/* We might read more data if there's extensions we don't know */
	if (read_sve->size < write_sve->size) {
		ksft_test_result_fail("%s wrote %d bytes, only read %d\n",
				      type->name, write_sve->size,
				      read_sve->size);
		goto out_read;
	}

	for (i = 0; i < __SVE_NUM_ZREGS; i++) {
		if (memcmp(write_buf + SVE_PT_SVE_ZREG_OFFSET(vq, i),
			   read_buf + SVE_PT_SVE_ZREG_OFFSET(vq, i),
			   SVE_PT_SVE_ZREG_SIZE(vq)) != 0) {
			printf("# Mismatch in %u Z%d\n", vl, i);
			errors++;
		}
	}

	for (i = 0; i < __SVE_NUM_PREGS; i++) {
		if (memcmp(write_buf + SVE_PT_SVE_PREG_OFFSET(vq, i),
			   read_buf + SVE_PT_SVE_PREG_OFFSET(vq, i),
			   SVE_PT_SVE_PREG_SIZE(vq)) != 0) {
			printf("# Mismatch in %u P%d\n", vl, i);
			errors++;
		}
	}

	check_u32(vl, "FPSR", write_buf + SVE_PT_SVE_FPSR_OFFSET(vq),
		  read_buf + SVE_PT_SVE_FPSR_OFFSET(vq), &errors);
	check_u32(vl, "FPCR", write_buf + SVE_PT_SVE_FPCR_OFFSET(vq),
		  read_buf + SVE_PT_SVE_FPCR_OFFSET(vq), &errors);

	ksft_test_result(errors == 0, "Set and get %s data for VL %u\n",
			 type->name, vl);

out_read:
	free(read_buf);
out:
	free(write_buf);
}

<<<<<<< HEAD
/* Validate setting and getting the inherit flag */
static void ptrace_set_get_inherit(pid_t child)
{
	struct user_sve_header sve;
	struct user_sve_header *new_sve = NULL;
	size_t new_sve_size = 0;
	int ret;

	/* First set the flag */
	memset(&sve, 0, sizeof(sve));
	sve.size = sizeof(sve);
	sve.vl = sve_vl_from_vq(SVE_VQ_MIN);
	sve.flags = SVE_PT_VL_INHERIT;
	ret = set_sve(child, &sve);
	if (ret != 0) {
		ksft_test_result_fail("Failed to set SVE_PT_VL_INHERIT\n");
		return;
	}

	/*
	 * Read back the new register state and verify that we have
	 * set the flags we expected.
	 */
	if (!get_sve(child, (void **)&new_sve, &new_sve_size)) {
		ksft_test_result_fail("Failed to read SVE flags\n");
		return;
	}

	ksft_test_result(new_sve->flags & SVE_PT_VL_INHERIT,
			 "SVE_PT_VL_INHERIT set\n");

	/* Now clear */
	sve.flags &= ~SVE_PT_VL_INHERIT;
	ret = set_sve(child, &sve);
	if (ret != 0) {
		ksft_test_result_fail("Failed to clear SVE_PT_VL_INHERIT\n");
		return;
	}

	if (!get_sve(child, (void **)&new_sve, &new_sve_size)) {
		ksft_test_result_fail("Failed to read SVE flags\n");
		return;
	}

	ksft_test_result(!(new_sve->flags & SVE_PT_VL_INHERIT),
			 "SVE_PT_VL_INHERIT cleared\n");

	free(new_sve);
}

/* Validate attempting to set the specfied VL via ptrace */
static void ptrace_set_get_vl(pid_t child, unsigned int vl, bool *supported)
{
	struct user_sve_header sve;
	struct user_sve_header *new_sve = NULL;
	size_t new_sve_size = 0;
	int ret, prctl_vl;

	*supported = false;

	/* Check if the VL is supported in this process */
	prctl_vl = prctl(PR_SVE_SET_VL, vl);
	if (prctl_vl == -1)
		ksft_exit_fail_msg("prctl(PR_SVE_SET_VL) failed: %s (%d)\n",
				   strerror(errno), errno);

	/* If the VL is not supported then a supported VL will be returned */
	*supported = (prctl_vl == vl);

	/* Set the VL by doing a set with no register payload */
	memset(&sve, 0, sizeof(sve));
	sve.size = sizeof(sve);
	sve.vl = vl;
	ret = set_sve(child, &sve);
	if (ret != 0) {
		ksft_test_result_fail("Failed to set VL %u\n", vl);
		return;
	}

	/*
	 * Read back the new register state and verify that we have the
	 * same VL that we got from prctl() on ourselves.
	 */
	if (!get_sve(child, (void **)&new_sve, &new_sve_size)) {
		ksft_test_result_fail("Failed to read VL %u\n", vl);
		return;
	}

	ksft_test_result(new_sve->vl = prctl_vl, "Set VL %u\n", vl);

	free(new_sve);
}

static void check_u32(unsigned int vl, const char *reg,
		      uint32_t *in, uint32_t *out, int *errors)
{
	if (*in != *out) {
		printf("# VL %d %s wrote %x read %x\n",
		       vl, reg, *in, *out);
		(*errors)++;
	}
}

/* Access the FPSIMD registers via the SVE regset */
static void ptrace_sve_fpsimd(pid_t child)
{
	void *svebuf = NULL;
	size_t svebufsz = 0;
	struct user_sve_header *sve;
	struct user_fpsimd_state *fpsimd, new_fpsimd;
	unsigned int i, j;
	unsigned char *p;

	/* New process should start with FPSIMD registers only */
	sve = get_sve(child, &svebuf, &svebufsz);
	if (!sve) {
		ksft_test_result_fail("get_sve: %s\n", strerror(errno));

		return;
	} else {
		ksft_test_result_pass("get_sve(FPSIMD)\n");
	}

	ksft_test_result((sve->flags & SVE_PT_REGS_MASK) == SVE_PT_REGS_FPSIMD,
			 "Set FPSIMD registers\n");
	if ((sve->flags & SVE_PT_REGS_MASK) != SVE_PT_REGS_FPSIMD)
		goto out;

	/* Try to set a known FPSIMD state via PT_REGS_SVE */
	fpsimd = (struct user_fpsimd_state *)((char *)sve +
					      SVE_PT_FPSIMD_OFFSET);
	for (i = 0; i < 32; ++i) {
		p = (unsigned char *)&fpsimd->vregs[i];

		for (j = 0; j < sizeof(fpsimd->vregs[i]); ++j)
			p[j] = j;
	}

	if (set_sve(child, sve)) {
		ksft_test_result_fail("set_sve(FPSIMD): %s\n",
				      strerror(errno));

		goto out;
	}

	/* Verify via the FPSIMD regset */
	if (get_fpsimd(child, &new_fpsimd)) {
		ksft_test_result_fail("get_fpsimd(): %s\n",
				      strerror(errno));
		goto out;
	}
	if (memcmp(fpsimd, &new_fpsimd, sizeof(*fpsimd)) == 0)
		ksft_test_result_pass("get_fpsimd() gave same state\n");
	else
		ksft_test_result_fail("get_fpsimd() gave different state\n");

out:
	free(svebuf);
}

/* Validate attempting to set SVE data and read SVE data */
static void ptrace_set_sve_get_sve_data(pid_t child, unsigned int vl)
{
	void *write_buf;
	void *read_buf = NULL;
	struct user_sve_header *write_sve;
	struct user_sve_header *read_sve;
	size_t read_sve_size = 0;
	unsigned int vq = sve_vq_from_vl(vl);
	int ret, i;
	size_t data_size;
	int errors = 0;

	data_size = SVE_PT_SVE_OFFSET + SVE_PT_SVE_SIZE(vq, SVE_PT_REGS_SVE);
	write_buf = malloc(data_size);
	if (!write_buf) {
		ksft_test_result_fail("Error allocating %d byte buffer for VL %u\n",
				      data_size, vl);
		return;
	}
	write_sve = write_buf;

	/* Set up some data and write it out */
	memset(write_sve, 0, data_size);
	write_sve->size = data_size;
	write_sve->vl = vl;
	write_sve->flags = SVE_PT_REGS_SVE;

	for (i = 0; i < __SVE_NUM_ZREGS; i++)
		fill_buf(write_buf + SVE_PT_SVE_ZREG_OFFSET(vq, i),
			 SVE_PT_SVE_ZREG_SIZE(vq));

	for (i = 0; i < __SVE_NUM_PREGS; i++)
		fill_buf(write_buf + SVE_PT_SVE_PREG_OFFSET(vq, i),
			 SVE_PT_SVE_PREG_SIZE(vq));

	fill_buf(write_buf + SVE_PT_SVE_FPSR_OFFSET(vq), SVE_PT_SVE_FPSR_SIZE);
	fill_buf(write_buf + SVE_PT_SVE_FPCR_OFFSET(vq), SVE_PT_SVE_FPCR_SIZE);

	/* TODO: Generate a valid FFR pattern */

	ret = set_sve(child, write_sve);
	if (ret != 0) {
		ksft_test_result_fail("Failed to set VL %u data\n", vl);
		goto out;
	}

	/* Read the data back */
	if (!get_sve(child, (void **)&read_buf, &read_sve_size)) {
		ksft_test_result_fail("Failed to read VL %u data\n", vl);
		goto out;
	}
	read_sve = read_buf;

	/* We might read more data if there's extensions we don't know */
	if (read_sve->size < write_sve->size) {
		ksft_test_result_fail("Wrote %d bytes, only read %d\n",
				      write_sve->size, read_sve->size);
		goto out_read;
	}

	for (i = 0; i < __SVE_NUM_ZREGS; i++) {
		if (memcmp(write_buf + SVE_PT_SVE_ZREG_OFFSET(vq, i),
			   read_buf + SVE_PT_SVE_ZREG_OFFSET(vq, i),
			   SVE_PT_SVE_ZREG_SIZE(vq)) != 0) {
			printf("# Mismatch in %u Z%d\n", vl, i);
			errors++;
		}
	}

	for (i = 0; i < __SVE_NUM_PREGS; i++) {
		if (memcmp(write_buf + SVE_PT_SVE_PREG_OFFSET(vq, i),
			   read_buf + SVE_PT_SVE_PREG_OFFSET(vq, i),
			   SVE_PT_SVE_PREG_SIZE(vq)) != 0) {
			printf("# Mismatch in %u P%d\n", vl, i);
			errors++;
		}
	}

	check_u32(vl, "FPSR", write_buf + SVE_PT_SVE_FPSR_OFFSET(vq),
		  read_buf + SVE_PT_SVE_FPSR_OFFSET(vq), &errors);
	check_u32(vl, "FPCR", write_buf + SVE_PT_SVE_FPCR_OFFSET(vq),
		  read_buf + SVE_PT_SVE_FPCR_OFFSET(vq), &errors);

	ksft_test_result(errors == 0, "Set and get SVE data for VL %u\n", vl);

out_read:
	free(read_buf);
out:
	free(write_buf);
}

/* Validate attempting to set SVE data and read SVE data */
static void ptrace_set_sve_get_fpsimd_data(pid_t child, unsigned int vl)
{
	void *write_buf;
	struct user_sve_header *write_sve;
	unsigned int vq = sve_vq_from_vl(vl);
	struct user_fpsimd_state fpsimd_state;
	int ret, i;
	size_t data_size;
	int errors = 0;

	if (__BYTE_ORDER == __BIG_ENDIAN) {
		ksft_test_result_skip("Big endian not supported\n");
		return;
	}

	data_size = SVE_PT_SVE_OFFSET + SVE_PT_SVE_SIZE(vq, SVE_PT_REGS_SVE);
	write_buf = malloc(data_size);
	if (!write_buf) {
		ksft_test_result_fail("Error allocating %d byte buffer for VL %u\n",
				      data_size, vl);
		return;
	}
	write_sve = write_buf;

	/* Set up some data and write it out */
	memset(write_sve, 0, data_size);
	write_sve->size = data_size;
	write_sve->vl = vl;
	write_sve->flags = SVE_PT_REGS_SVE;

	for (i = 0; i < __SVE_NUM_ZREGS; i++)
		fill_buf(write_buf + SVE_PT_SVE_ZREG_OFFSET(vq, i),
			 SVE_PT_SVE_ZREG_SIZE(vq));

	fill_buf(write_buf + SVE_PT_SVE_FPSR_OFFSET(vq), SVE_PT_SVE_FPSR_SIZE);
	fill_buf(write_buf + SVE_PT_SVE_FPCR_OFFSET(vq), SVE_PT_SVE_FPCR_SIZE);

	ret = set_sve(child, write_sve);
	if (ret != 0) {
		ksft_test_result_fail("Failed to set VL %u data\n", vl);
		goto out;
	}

	/* Read the data back */
	if (get_fpsimd(child, &fpsimd_state)) {
		ksft_test_result_fail("Failed to read VL %u FPSIMD data\n",
				      vl);
		goto out;
	}

	for (i = 0; i < __SVE_NUM_ZREGS; i++) {
		__uint128_t tmp = 0;

		/*
		 * Z regs are stored endianness invariant, this won't
		 * work for big endian
		 */
		memcpy(&tmp, write_buf + SVE_PT_SVE_ZREG_OFFSET(vq, i),
		       sizeof(tmp));

		if (tmp != fpsimd_state.vregs[i]) {
			printf("# Mismatch in FPSIMD for VL %u Z%d\n", vl, i);
			errors++;
		}
	}

=======
/* Validate attempting to set SVE data and read SVE data */
static void ptrace_set_sve_get_fpsimd_data(pid_t child,
					   const struct vec_type *type,
					   unsigned int vl)
{
	void *write_buf;
	struct user_sve_header *write_sve;
	unsigned int vq = sve_vq_from_vl(vl);
	struct user_fpsimd_state fpsimd_state;
	int ret, i;
	size_t data_size;
	int errors = 0;

	if (__BYTE_ORDER == __BIG_ENDIAN) {
		ksft_test_result_skip("Big endian not supported\n");
		return;
	}

	data_size = SVE_PT_SVE_OFFSET + SVE_PT_SVE_SIZE(vq, SVE_PT_REGS_SVE);
	write_buf = malloc(data_size);
	if (!write_buf) {
		ksft_test_result_fail("Error allocating %d byte buffer for %s VL %u\n",
				      data_size, type->name, vl);
		return;
	}
	write_sve = write_buf;

	/* Set up some data and write it out */
	memset(write_sve, 0, data_size);
	write_sve->size = data_size;
	write_sve->vl = vl;
	write_sve->flags = SVE_PT_REGS_SVE;

	for (i = 0; i < __SVE_NUM_ZREGS; i++)
		fill_buf(write_buf + SVE_PT_SVE_ZREG_OFFSET(vq, i),
			 SVE_PT_SVE_ZREG_SIZE(vq));

	fill_buf(write_buf + SVE_PT_SVE_FPSR_OFFSET(vq), SVE_PT_SVE_FPSR_SIZE);
	fill_buf(write_buf + SVE_PT_SVE_FPCR_OFFSET(vq), SVE_PT_SVE_FPCR_SIZE);

	ret = set_sve(child, type, write_sve);
	if (ret != 0) {
		ksft_test_result_fail("Failed to set %s VL %u data\n",
				      type->name, vl);
		goto out;
	}

	/* Read the data back */
	if (get_fpsimd(child, &fpsimd_state)) {
		ksft_test_result_fail("Failed to read %s VL %u FPSIMD data\n",
				      type->name, vl);
		goto out;
	}

	for (i = 0; i < __SVE_NUM_ZREGS; i++) {
		__uint128_t tmp = 0;

		/*
		 * Z regs are stored endianness invariant, this won't
		 * work for big endian
		 */
		memcpy(&tmp, write_buf + SVE_PT_SVE_ZREG_OFFSET(vq, i),
		       sizeof(tmp));

		if (tmp != fpsimd_state.vregs[i]) {
			printf("# Mismatch in FPSIMD for %s VL %u Z%d\n",
			       type->name, vl, i);
			errors++;
		}
	}

>>>>>>> 754e0b0e
	check_u32(vl, "FPSR", write_buf + SVE_PT_SVE_FPSR_OFFSET(vq),
		  &fpsimd_state.fpsr, &errors);
	check_u32(vl, "FPCR", write_buf + SVE_PT_SVE_FPCR_OFFSET(vq),
		  &fpsimd_state.fpcr, &errors);

<<<<<<< HEAD
	ksft_test_result(errors == 0, "Set and get FPSIMD data for VL %u\n",
			 vl);
=======
	ksft_test_result(errors == 0, "Set and get FPSIMD data for %s VL %u\n",
			 type->name, vl);
>>>>>>> 754e0b0e

out:
	free(write_buf);
}

static int do_parent(pid_t child)
{
	int ret = EXIT_FAILURE;
	pid_t pid;
	int status, i;
	siginfo_t si;
	unsigned int vq, vl;
	bool vl_supported;

	/* Attach to the child */
	while (1) {
		int sig;

		pid = wait(&status);
		if (pid == -1) {
			perror("wait");
			goto error;
		}

		/*
		 * This should never happen but it's hard to flag in
		 * the framework.
		 */
		if (pid != child)
			continue;

		if (WIFEXITED(status) || WIFSIGNALED(status))
			ksft_exit_fail_msg("Child died unexpectedly\n");

		if (!WIFSTOPPED(status))
			goto error;

		sig = WSTOPSIG(status);

		if (ptrace(PTRACE_GETSIGINFO, pid, NULL, &si)) {
			if (errno == ESRCH)
				goto disappeared;

			if (errno == EINVAL) {
				sig = 0; /* bust group-stop */
				goto cont;
			}

			ksft_test_result_fail("PTRACE_GETSIGINFO: %s\n",
					      strerror(errno));
			goto error;
		}

		if (sig == SIGSTOP && si.si_code == SI_TKILL &&
		    si.si_pid == pid)
			break;

	cont:
		if (ptrace(PTRACE_CONT, pid, NULL, sig)) {
			if (errno == ESRCH)
				goto disappeared;

			ksft_test_result_fail("PTRACE_CONT: %s\n",
					      strerror(errno));
			goto error;
		}
	}

<<<<<<< HEAD
	/* FPSIMD via SVE regset */
	ptrace_sve_fpsimd(child);

	/* prctl() flags */
	ptrace_set_get_inherit(child);

	/* Step through every possible VQ */
	for (vq = SVE_VQ_MIN; vq <= SVE_VQ_MAX; vq++) {
		vl = sve_vl_from_vq(vq);

		/* First, try to set this vector length */
		ptrace_set_get_vl(child, vl, &vl_supported);

		/* If the VL is supported validate data set/get */
		if (vl_supported) {
			ptrace_set_sve_get_sve_data(child, vl);
			ptrace_set_sve_get_fpsimd_data(child, vl);
		} else {
			ksft_test_result_skip("set SVE get SVE for VL %d\n", vl);
			ksft_test_result_skip("set SVE get FPSIMD for VL %d\n", vl);
=======
	for (i = 0; i < ARRAY_SIZE(vec_types); i++) {
		/* FPSIMD via SVE regset */
		if (getauxval(vec_types[i].hwcap_type) & vec_types[i].hwcap) {
			ptrace_sve_fpsimd(child, &vec_types[i]);
		} else {
			ksft_test_result_skip("%s FPSIMD get via SVE\n",
					      vec_types[i].name);
			ksft_test_result_skip("%s FPSIMD set via SVE\n",
					      vec_types[i].name);
			ksft_test_result_skip("%s set read via FPSIMD\n",
					      vec_types[i].name);
		}

		/* prctl() flags */
		if (getauxval(vec_types[i].hwcap_type) & vec_types[i].hwcap) {
			ptrace_set_get_inherit(child, &vec_types[i]);
		} else {
			ksft_test_result_skip("%s SVE_PT_VL_INHERIT set\n",
					      vec_types[i].name);
			ksft_test_result_skip("%s SVE_PT_VL_INHERIT cleared\n",
					      vec_types[i].name);
		}

		/* Step through every possible VQ */
		for (vq = SVE_VQ_MIN; vq <= SVE_VQ_MAX; vq++) {
			vl = sve_vl_from_vq(vq);

			/* First, try to set this vector length */
			if (getauxval(vec_types[i].hwcap_type) &
			    vec_types[i].hwcap) {
				ptrace_set_get_vl(child, &vec_types[i], vl,
						  &vl_supported);
			} else {
				ksft_test_result_skip("%s get/set VL %d\n",
						      vec_types[i].name, vl);
				vl_supported = false;
			}

			/* If the VL is supported validate data set/get */
			if (vl_supported) {
				ptrace_set_sve_get_sve_data(child, &vec_types[i], vl);
				ptrace_set_sve_get_fpsimd_data(child, &vec_types[i], vl);
			} else {
				ksft_test_result_skip("%s set SVE get SVE for VL %d\n",
						      vec_types[i].name, vl);
				ksft_test_result_skip("%s set SVE get FPSIMD for VL %d\n",
						      vec_types[i].name, vl);
			}
>>>>>>> 754e0b0e
		}
	}

	ret = EXIT_SUCCESS;

error:
	kill(child, SIGKILL);

disappeared:
	return ret;
}

int main(void)
{
	int ret = EXIT_SUCCESS;
	pid_t child;

	srandom(getpid());

	ksft_print_header();
	ksft_set_plan(EXPECTED_TESTS);

	if (!(getauxval(AT_HWCAP) & HWCAP_SVE))
		ksft_exit_skip("SVE not available\n");

	child = fork();
	if (!child)
		return do_child();

	if (do_parent(child))
		ret = EXIT_FAILURE;

	ksft_print_cnts();

	return ret;
}<|MERGE_RESOLUTION|>--- conflicted
+++ resolved
@@ -21,22 +21,13 @@
 
 #include "../../kselftest.h"
 
-<<<<<<< HEAD
-#define VL_TESTS (((SVE_VQ_MAX - SVE_VQ_MIN) + 1) * 3)
-#define FPSIMD_TESTS 5
-
-#define EXPECTED_TESTS (VL_TESTS + FPSIMD_TESTS)
-=======
 #define ARRAY_SIZE(a) (sizeof(a) / sizeof(a[0]))
->>>>>>> 754e0b0e
 
 /* <linux/elf.h> and <sys/auxv.h> don't like each other, so: */
 #ifndef NT_ARM_SVE
 #define NT_ARM_SVE 0x405
 #endif
 
-<<<<<<< HEAD
-=======
 struct vec_type {
 	const char *name;
 	unsigned long hwcap_type;
@@ -61,7 +52,6 @@
 
 #define EXPECTED_TESTS ((VL_TESTS + FLAG_TESTS + FPSIMD_TESTS) * ARRAY_SIZE(vec_types))
 
->>>>>>> 754e0b0e
 static void fill_buf(char *buf, size_t size)
 {
 	int i;
@@ -90,12 +80,8 @@
 	return ptrace(PTRACE_GETREGSET, pid, NT_PRFPREG, &iov);
 }
 
-<<<<<<< HEAD
-static struct user_sve_header *get_sve(pid_t pid, void **buf, size_t *size)
-=======
 static struct user_sve_header *get_sve(pid_t pid, const struct vec_type *type,
 				       void **buf, size_t *size)
->>>>>>> 754e0b0e
 {
 	struct user_sve_header *sve;
 	void *p;
@@ -411,261 +397,10 @@
 	free(write_buf);
 }
 
-<<<<<<< HEAD
-/* Validate setting and getting the inherit flag */
-static void ptrace_set_get_inherit(pid_t child)
-{
-	struct user_sve_header sve;
-	struct user_sve_header *new_sve = NULL;
-	size_t new_sve_size = 0;
-	int ret;
-
-	/* First set the flag */
-	memset(&sve, 0, sizeof(sve));
-	sve.size = sizeof(sve);
-	sve.vl = sve_vl_from_vq(SVE_VQ_MIN);
-	sve.flags = SVE_PT_VL_INHERIT;
-	ret = set_sve(child, &sve);
-	if (ret != 0) {
-		ksft_test_result_fail("Failed to set SVE_PT_VL_INHERIT\n");
-		return;
-	}
-
-	/*
-	 * Read back the new register state and verify that we have
-	 * set the flags we expected.
-	 */
-	if (!get_sve(child, (void **)&new_sve, &new_sve_size)) {
-		ksft_test_result_fail("Failed to read SVE flags\n");
-		return;
-	}
-
-	ksft_test_result(new_sve->flags & SVE_PT_VL_INHERIT,
-			 "SVE_PT_VL_INHERIT set\n");
-
-	/* Now clear */
-	sve.flags &= ~SVE_PT_VL_INHERIT;
-	ret = set_sve(child, &sve);
-	if (ret != 0) {
-		ksft_test_result_fail("Failed to clear SVE_PT_VL_INHERIT\n");
-		return;
-	}
-
-	if (!get_sve(child, (void **)&new_sve, &new_sve_size)) {
-		ksft_test_result_fail("Failed to read SVE flags\n");
-		return;
-	}
-
-	ksft_test_result(!(new_sve->flags & SVE_PT_VL_INHERIT),
-			 "SVE_PT_VL_INHERIT cleared\n");
-
-	free(new_sve);
-}
-
-/* Validate attempting to set the specfied VL via ptrace */
-static void ptrace_set_get_vl(pid_t child, unsigned int vl, bool *supported)
-{
-	struct user_sve_header sve;
-	struct user_sve_header *new_sve = NULL;
-	size_t new_sve_size = 0;
-	int ret, prctl_vl;
-
-	*supported = false;
-
-	/* Check if the VL is supported in this process */
-	prctl_vl = prctl(PR_SVE_SET_VL, vl);
-	if (prctl_vl == -1)
-		ksft_exit_fail_msg("prctl(PR_SVE_SET_VL) failed: %s (%d)\n",
-				   strerror(errno), errno);
-
-	/* If the VL is not supported then a supported VL will be returned */
-	*supported = (prctl_vl == vl);
-
-	/* Set the VL by doing a set with no register payload */
-	memset(&sve, 0, sizeof(sve));
-	sve.size = sizeof(sve);
-	sve.vl = vl;
-	ret = set_sve(child, &sve);
-	if (ret != 0) {
-		ksft_test_result_fail("Failed to set VL %u\n", vl);
-		return;
-	}
-
-	/*
-	 * Read back the new register state and verify that we have the
-	 * same VL that we got from prctl() on ourselves.
-	 */
-	if (!get_sve(child, (void **)&new_sve, &new_sve_size)) {
-		ksft_test_result_fail("Failed to read VL %u\n", vl);
-		return;
-	}
-
-	ksft_test_result(new_sve->vl = prctl_vl, "Set VL %u\n", vl);
-
-	free(new_sve);
-}
-
-static void check_u32(unsigned int vl, const char *reg,
-		      uint32_t *in, uint32_t *out, int *errors)
-{
-	if (*in != *out) {
-		printf("# VL %d %s wrote %x read %x\n",
-		       vl, reg, *in, *out);
-		(*errors)++;
-	}
-}
-
-/* Access the FPSIMD registers via the SVE regset */
-static void ptrace_sve_fpsimd(pid_t child)
-{
-	void *svebuf = NULL;
-	size_t svebufsz = 0;
-	struct user_sve_header *sve;
-	struct user_fpsimd_state *fpsimd, new_fpsimd;
-	unsigned int i, j;
-	unsigned char *p;
-
-	/* New process should start with FPSIMD registers only */
-	sve = get_sve(child, &svebuf, &svebufsz);
-	if (!sve) {
-		ksft_test_result_fail("get_sve: %s\n", strerror(errno));
-
-		return;
-	} else {
-		ksft_test_result_pass("get_sve(FPSIMD)\n");
-	}
-
-	ksft_test_result((sve->flags & SVE_PT_REGS_MASK) == SVE_PT_REGS_FPSIMD,
-			 "Set FPSIMD registers\n");
-	if ((sve->flags & SVE_PT_REGS_MASK) != SVE_PT_REGS_FPSIMD)
-		goto out;
-
-	/* Try to set a known FPSIMD state via PT_REGS_SVE */
-	fpsimd = (struct user_fpsimd_state *)((char *)sve +
-					      SVE_PT_FPSIMD_OFFSET);
-	for (i = 0; i < 32; ++i) {
-		p = (unsigned char *)&fpsimd->vregs[i];
-
-		for (j = 0; j < sizeof(fpsimd->vregs[i]); ++j)
-			p[j] = j;
-	}
-
-	if (set_sve(child, sve)) {
-		ksft_test_result_fail("set_sve(FPSIMD): %s\n",
-				      strerror(errno));
-
-		goto out;
-	}
-
-	/* Verify via the FPSIMD regset */
-	if (get_fpsimd(child, &new_fpsimd)) {
-		ksft_test_result_fail("get_fpsimd(): %s\n",
-				      strerror(errno));
-		goto out;
-	}
-	if (memcmp(fpsimd, &new_fpsimd, sizeof(*fpsimd)) == 0)
-		ksft_test_result_pass("get_fpsimd() gave same state\n");
-	else
-		ksft_test_result_fail("get_fpsimd() gave different state\n");
-
-out:
-	free(svebuf);
-}
-
 /* Validate attempting to set SVE data and read SVE data */
-static void ptrace_set_sve_get_sve_data(pid_t child, unsigned int vl)
-{
-	void *write_buf;
-	void *read_buf = NULL;
-	struct user_sve_header *write_sve;
-	struct user_sve_header *read_sve;
-	size_t read_sve_size = 0;
-	unsigned int vq = sve_vq_from_vl(vl);
-	int ret, i;
-	size_t data_size;
-	int errors = 0;
-
-	data_size = SVE_PT_SVE_OFFSET + SVE_PT_SVE_SIZE(vq, SVE_PT_REGS_SVE);
-	write_buf = malloc(data_size);
-	if (!write_buf) {
-		ksft_test_result_fail("Error allocating %d byte buffer for VL %u\n",
-				      data_size, vl);
-		return;
-	}
-	write_sve = write_buf;
-
-	/* Set up some data and write it out */
-	memset(write_sve, 0, data_size);
-	write_sve->size = data_size;
-	write_sve->vl = vl;
-	write_sve->flags = SVE_PT_REGS_SVE;
-
-	for (i = 0; i < __SVE_NUM_ZREGS; i++)
-		fill_buf(write_buf + SVE_PT_SVE_ZREG_OFFSET(vq, i),
-			 SVE_PT_SVE_ZREG_SIZE(vq));
-
-	for (i = 0; i < __SVE_NUM_PREGS; i++)
-		fill_buf(write_buf + SVE_PT_SVE_PREG_OFFSET(vq, i),
-			 SVE_PT_SVE_PREG_SIZE(vq));
-
-	fill_buf(write_buf + SVE_PT_SVE_FPSR_OFFSET(vq), SVE_PT_SVE_FPSR_SIZE);
-	fill_buf(write_buf + SVE_PT_SVE_FPCR_OFFSET(vq), SVE_PT_SVE_FPCR_SIZE);
-
-	/* TODO: Generate a valid FFR pattern */
-
-	ret = set_sve(child, write_sve);
-	if (ret != 0) {
-		ksft_test_result_fail("Failed to set VL %u data\n", vl);
-		goto out;
-	}
-
-	/* Read the data back */
-	if (!get_sve(child, (void **)&read_buf, &read_sve_size)) {
-		ksft_test_result_fail("Failed to read VL %u data\n", vl);
-		goto out;
-	}
-	read_sve = read_buf;
-
-	/* We might read more data if there's extensions we don't know */
-	if (read_sve->size < write_sve->size) {
-		ksft_test_result_fail("Wrote %d bytes, only read %d\n",
-				      write_sve->size, read_sve->size);
-		goto out_read;
-	}
-
-	for (i = 0; i < __SVE_NUM_ZREGS; i++) {
-		if (memcmp(write_buf + SVE_PT_SVE_ZREG_OFFSET(vq, i),
-			   read_buf + SVE_PT_SVE_ZREG_OFFSET(vq, i),
-			   SVE_PT_SVE_ZREG_SIZE(vq)) != 0) {
-			printf("# Mismatch in %u Z%d\n", vl, i);
-			errors++;
-		}
-	}
-
-	for (i = 0; i < __SVE_NUM_PREGS; i++) {
-		if (memcmp(write_buf + SVE_PT_SVE_PREG_OFFSET(vq, i),
-			   read_buf + SVE_PT_SVE_PREG_OFFSET(vq, i),
-			   SVE_PT_SVE_PREG_SIZE(vq)) != 0) {
-			printf("# Mismatch in %u P%d\n", vl, i);
-			errors++;
-		}
-	}
-
-	check_u32(vl, "FPSR", write_buf + SVE_PT_SVE_FPSR_OFFSET(vq),
-		  read_buf + SVE_PT_SVE_FPSR_OFFSET(vq), &errors);
-	check_u32(vl, "FPCR", write_buf + SVE_PT_SVE_FPCR_OFFSET(vq),
-		  read_buf + SVE_PT_SVE_FPCR_OFFSET(vq), &errors);
-
-	ksft_test_result(errors == 0, "Set and get SVE data for VL %u\n", vl);
-
-out_read:
-	free(read_buf);
-out:
-	free(write_buf);
-}
-
-/* Validate attempting to set SVE data and read SVE data */
-static void ptrace_set_sve_get_fpsimd_data(pid_t child, unsigned int vl)
+static void ptrace_set_sve_get_fpsimd_data(pid_t child,
+					   const struct vec_type *type,
+					   unsigned int vl)
 {
 	void *write_buf;
 	struct user_sve_header *write_sve;
@@ -683,8 +418,8 @@
 	data_size = SVE_PT_SVE_OFFSET + SVE_PT_SVE_SIZE(vq, SVE_PT_REGS_SVE);
 	write_buf = malloc(data_size);
 	if (!write_buf) {
-		ksft_test_result_fail("Error allocating %d byte buffer for VL %u\n",
-				      data_size, vl);
+		ksft_test_result_fail("Error allocating %d byte buffer for %s VL %u\n",
+				      data_size, type->name, vl);
 		return;
 	}
 	write_sve = write_buf;
@@ -702,16 +437,17 @@
 	fill_buf(write_buf + SVE_PT_SVE_FPSR_OFFSET(vq), SVE_PT_SVE_FPSR_SIZE);
 	fill_buf(write_buf + SVE_PT_SVE_FPCR_OFFSET(vq), SVE_PT_SVE_FPCR_SIZE);
 
-	ret = set_sve(child, write_sve);
+	ret = set_sve(child, type, write_sve);
 	if (ret != 0) {
-		ksft_test_result_fail("Failed to set VL %u data\n", vl);
+		ksft_test_result_fail("Failed to set %s VL %u data\n",
+				      type->name, vl);
 		goto out;
 	}
 
 	/* Read the data back */
 	if (get_fpsimd(child, &fpsimd_state)) {
-		ksft_test_result_fail("Failed to read VL %u FPSIMD data\n",
-				      vl);
+		ksft_test_result_fail("Failed to read %s VL %u FPSIMD data\n",
+				      type->name, vl);
 		goto out;
 	}
 
@@ -726,96 +462,19 @@
 		       sizeof(tmp));
 
 		if (tmp != fpsimd_state.vregs[i]) {
-			printf("# Mismatch in FPSIMD for VL %u Z%d\n", vl, i);
-			errors++;
-		}
-	}
-
-=======
-/* Validate attempting to set SVE data and read SVE data */
-static void ptrace_set_sve_get_fpsimd_data(pid_t child,
-					   const struct vec_type *type,
-					   unsigned int vl)
-{
-	void *write_buf;
-	struct user_sve_header *write_sve;
-	unsigned int vq = sve_vq_from_vl(vl);
-	struct user_fpsimd_state fpsimd_state;
-	int ret, i;
-	size_t data_size;
-	int errors = 0;
-
-	if (__BYTE_ORDER == __BIG_ENDIAN) {
-		ksft_test_result_skip("Big endian not supported\n");
-		return;
-	}
-
-	data_size = SVE_PT_SVE_OFFSET + SVE_PT_SVE_SIZE(vq, SVE_PT_REGS_SVE);
-	write_buf = malloc(data_size);
-	if (!write_buf) {
-		ksft_test_result_fail("Error allocating %d byte buffer for %s VL %u\n",
-				      data_size, type->name, vl);
-		return;
-	}
-	write_sve = write_buf;
-
-	/* Set up some data and write it out */
-	memset(write_sve, 0, data_size);
-	write_sve->size = data_size;
-	write_sve->vl = vl;
-	write_sve->flags = SVE_PT_REGS_SVE;
-
-	for (i = 0; i < __SVE_NUM_ZREGS; i++)
-		fill_buf(write_buf + SVE_PT_SVE_ZREG_OFFSET(vq, i),
-			 SVE_PT_SVE_ZREG_SIZE(vq));
-
-	fill_buf(write_buf + SVE_PT_SVE_FPSR_OFFSET(vq), SVE_PT_SVE_FPSR_SIZE);
-	fill_buf(write_buf + SVE_PT_SVE_FPCR_OFFSET(vq), SVE_PT_SVE_FPCR_SIZE);
-
-	ret = set_sve(child, type, write_sve);
-	if (ret != 0) {
-		ksft_test_result_fail("Failed to set %s VL %u data\n",
-				      type->name, vl);
-		goto out;
-	}
-
-	/* Read the data back */
-	if (get_fpsimd(child, &fpsimd_state)) {
-		ksft_test_result_fail("Failed to read %s VL %u FPSIMD data\n",
-				      type->name, vl);
-		goto out;
-	}
-
-	for (i = 0; i < __SVE_NUM_ZREGS; i++) {
-		__uint128_t tmp = 0;
-
-		/*
-		 * Z regs are stored endianness invariant, this won't
-		 * work for big endian
-		 */
-		memcpy(&tmp, write_buf + SVE_PT_SVE_ZREG_OFFSET(vq, i),
-		       sizeof(tmp));
-
-		if (tmp != fpsimd_state.vregs[i]) {
 			printf("# Mismatch in FPSIMD for %s VL %u Z%d\n",
 			       type->name, vl, i);
 			errors++;
 		}
 	}
 
->>>>>>> 754e0b0e
 	check_u32(vl, "FPSR", write_buf + SVE_PT_SVE_FPSR_OFFSET(vq),
 		  &fpsimd_state.fpsr, &errors);
 	check_u32(vl, "FPCR", write_buf + SVE_PT_SVE_FPCR_OFFSET(vq),
 		  &fpsimd_state.fpcr, &errors);
 
-<<<<<<< HEAD
-	ksft_test_result(errors == 0, "Set and get FPSIMD data for VL %u\n",
-			 vl);
-=======
 	ksft_test_result(errors == 0, "Set and get FPSIMD data for %s VL %u\n",
 			 type->name, vl);
->>>>>>> 754e0b0e
 
 out:
 	free(write_buf);
@@ -884,28 +543,6 @@
 		}
 	}
 
-<<<<<<< HEAD
-	/* FPSIMD via SVE regset */
-	ptrace_sve_fpsimd(child);
-
-	/* prctl() flags */
-	ptrace_set_get_inherit(child);
-
-	/* Step through every possible VQ */
-	for (vq = SVE_VQ_MIN; vq <= SVE_VQ_MAX; vq++) {
-		vl = sve_vl_from_vq(vq);
-
-		/* First, try to set this vector length */
-		ptrace_set_get_vl(child, vl, &vl_supported);
-
-		/* If the VL is supported validate data set/get */
-		if (vl_supported) {
-			ptrace_set_sve_get_sve_data(child, vl);
-			ptrace_set_sve_get_fpsimd_data(child, vl);
-		} else {
-			ksft_test_result_skip("set SVE get SVE for VL %d\n", vl);
-			ksft_test_result_skip("set SVE get FPSIMD for VL %d\n", vl);
-=======
 	for (i = 0; i < ARRAY_SIZE(vec_types); i++) {
 		/* FPSIMD via SVE regset */
 		if (getauxval(vec_types[i].hwcap_type) & vec_types[i].hwcap) {
@@ -954,7 +591,6 @@
 				ksft_test_result_skip("%s set SVE get FPSIMD for VL %d\n",
 						      vec_types[i].name, vl);
 			}
->>>>>>> 754e0b0e
 		}
 	}
 
